--- conflicted
+++ resolved
@@ -368,1055 +368,8 @@
     no_ctx_call_with_output_arg!(public_hash, output_buffer, input_buffer)
 }
 
-<<<<<<< HEAD
-#[cfg(test)]
-mod test {
-    use super::*;
-    use crate::circuit::*;
-    use crate::poseidon_hash::poseidon_hash;
-    use crate::protocol::*;
-    use crate::utils::*;
-    use ark_std::{rand::thread_rng, UniformRand};
-    use rand::Rng;
-    use std::fs::File;
-    use std::io::Read;
-    use std::mem::MaybeUninit;
-    use std::time::{Duration, Instant};
-
-    #[test]
-    // We test merkle batch Merkle tree additions
-    fn test_merkle_operations_ffi() {
-        let tree_height = TEST_TREE_HEIGHT;
-        let no_of_leaves = 256;
-
-        // We generate a vector of random leaves
-        let mut leaves: Vec<Fr> = Vec::new();
-        let mut rng = thread_rng();
-        for _ in 0..no_of_leaves {
-            leaves.push(Fr::rand(&mut rng));
-        }
-
-        // We create a RLN instance
-        let mut rln_pointer = MaybeUninit::<*mut RLN>::uninit();
-        let input_buffer = &Buffer::from(TEST_RESOURCES_FOLDER.as_bytes());
-        let success = new(tree_height, input_buffer, rln_pointer.as_mut_ptr());
-        assert!(success, "RLN object creation failed");
-        let rln_pointer = unsafe { &mut *rln_pointer.assume_init() };
-
-        // We first add leaves one by one specifying the index
-        for (i, leaf) in leaves.iter().enumerate() {
-            // We prepare id_commitment and we set the leaf at provided index
-            let leaf_ser = fr_to_bytes_le(&leaf);
-            let input_buffer = &Buffer::from(leaf_ser.as_ref());
-            let success = set_leaf(rln_pointer, i, input_buffer);
-            assert!(success, "set leaf call failed");
-        }
-
-        // We get the root of the tree obtained adding one leaf per time
-        let mut output_buffer = MaybeUninit::<Buffer>::uninit();
-        let success = get_root(rln_pointer, output_buffer.as_mut_ptr());
-        assert!(success, "get root call failed");
-        let output_buffer = unsafe { output_buffer.assume_init() };
-        let result_data = <&[u8]>::from(&output_buffer).to_vec();
-        let (root_single, _) = bytes_le_to_fr(&result_data);
-
-        // We reset the tree to default
-        let success = set_tree(rln_pointer, tree_height);
-        assert!(success, "set tree call failed");
-
-        // We add leaves one by one using the internal index (new leaves goes in next available position)
-        for leaf in &leaves {
-            let leaf_ser = fr_to_bytes_le(&leaf);
-            let input_buffer = &Buffer::from(leaf_ser.as_ref());
-            let success = set_next_leaf(rln_pointer, input_buffer);
-            assert!(success, "set next leaf call failed");
-        }
-
-        // We get the root of the tree obtained adding leaves using the internal index
-        let mut output_buffer = MaybeUninit::<Buffer>::uninit();
-        let success = get_root(rln_pointer, output_buffer.as_mut_ptr());
-        assert!(success, "get root call failed");
-        let output_buffer = unsafe { output_buffer.assume_init() };
-        let result_data = <&[u8]>::from(&output_buffer).to_vec();
-        let (root_next, _) = bytes_le_to_fr(&result_data);
-
-        // We check if roots are the same
-        assert_eq!(root_single, root_next);
-
-        // We reset the tree to default
-        let success = set_tree(rln_pointer, tree_height);
-        assert!(success, "set tree call failed");
-
-        // We add leaves in a batch into the tree
-        let leaves_ser = vec_fr_to_bytes_le(&leaves);
-        let input_buffer = &Buffer::from(leaves_ser.as_ref());
-        let success = init_tree_with_leaves(rln_pointer, input_buffer);
-        assert!(success, "init tree with leaves call failed");
-
-        // We get the root of the tree obtained adding leaves in batch
-        let mut output_buffer = MaybeUninit::<Buffer>::uninit();
-        let success = get_root(rln_pointer, output_buffer.as_mut_ptr());
-        assert!(success, "get root call failed");
-        let output_buffer = unsafe { output_buffer.assume_init() };
-        let result_data = <&[u8]>::from(&output_buffer).to_vec();
-        let (root_batch, _) = bytes_le_to_fr(&result_data);
-
-        // We check if roots are the same
-        assert_eq!(root_single, root_batch);
-
-        // We now delete all leaves set and check if the root corresponds to the empty tree root
-        // delete calls over indexes higher than no_of_leaves are ignored and will not increase self.tree.next_index
-        let delete_range = 2 * no_of_leaves;
-        for i in 0..delete_range {
-            let success = delete_leaf(rln_pointer, i);
-            assert!(success, "delete leaf call failed");
-        }
-
-        // We get the root of the tree obtained deleting all leaves
-        let mut output_buffer = MaybeUninit::<Buffer>::uninit();
-        let success = get_root(rln_pointer, output_buffer.as_mut_ptr());
-        assert!(success, "get root call failed");
-        let output_buffer = unsafe { output_buffer.assume_init() };
-        let result_data = <&[u8]>::from(&output_buffer).to_vec();
-        let (root_delete, _) = bytes_le_to_fr(&result_data);
-
-        // We reset the tree to default
-        let success = set_tree(rln_pointer, tree_height);
-        assert!(success, "set tree call failed");
-
-        // We get the root of the empty tree
-        let mut output_buffer = MaybeUninit::<Buffer>::uninit();
-        let success = get_root(rln_pointer, output_buffer.as_mut_ptr());
-        assert!(success, "get root call failed");
-        let output_buffer = unsafe { output_buffer.assume_init() };
-        let result_data = <&[u8]>::from(&output_buffer).to_vec();
-        let (root_empty, _) = bytes_le_to_fr(&result_data);
-
-        // We check if roots are the same
-        assert_eq!(root_delete, root_empty);
-    }
-
-    #[test]
-    // This test is similar to the one in public.rs but it uses the RLN object as a pointer
-    // Uses `set_leaves_from` to set leaves in a batch
-    fn test_leaf_setting_with_index_ffi() {
-        // We create a new tree
-        let tree_height = TEST_TREE_HEIGHT;
-        let no_of_leaves = 256;
-
-        // We create a RLN instance
-        let mut rln_pointer = MaybeUninit::<*mut RLN>::uninit();
-        let input_buffer = &Buffer::from(TEST_RESOURCES_FOLDER.as_bytes());
-        let success = new(tree_height, input_buffer, rln_pointer.as_mut_ptr());
-        assert!(success, "RLN object creation failed");
-        let rln_pointer = unsafe { &mut *rln_pointer.assume_init() };
-
-        // We generate a vector of random leaves
-        let mut leaves: Vec<Fr> = Vec::new();
-        let mut rng = thread_rng();
-        for _ in 0..no_of_leaves {
-            leaves.push(Fr::rand(&mut rng));
-        }
-
-        // set_index is the index from which we start setting leaves
-        // random number between 0..no_of_leaves
-        let set_index = rng.gen_range(0..no_of_leaves) as usize;
-
-        // We add leaves in a batch into the tree
-        let leaves_ser = vec_fr_to_bytes_le(&leaves);
-        let input_buffer = &Buffer::from(leaves_ser.as_ref());
-        let success = init_tree_with_leaves(rln_pointer, input_buffer);
-        assert!(success, "init tree with leaves call failed");
-
-        // We get the root of the tree obtained adding leaves in batch
-        let mut output_buffer = MaybeUninit::<Buffer>::uninit();
-        let success = get_root(rln_pointer, output_buffer.as_mut_ptr());
-        assert!(success, "get root call failed");
-
-        let output_buffer = unsafe { output_buffer.assume_init() };
-        let result_data = <&[u8]>::from(&output_buffer).to_vec();
-        let (root_batch_with_init, _) = bytes_le_to_fr(&result_data);
-
-        // `init_tree_with_leaves` resets the tree to the height it was initialized with, using `set_tree`
-
-        // We add leaves in a batch starting from index 0..set_index
-        let leaves_m = vec_fr_to_bytes_le(&leaves[0..set_index]);
-        let buffer = &Buffer::from(leaves_m.as_ref());
-        let success = init_tree_with_leaves(rln_pointer, buffer);
-        assert!(success, "init tree with leaves call failed");
-
-        // We add the remaining n leaves in a batch starting from index set_index
-        let leaves_n = vec_fr_to_bytes_le(&leaves[set_index..]);
-        let buffer = &Buffer::from(leaves_n.as_ref());
-        let success = set_leaves_from(rln_pointer, set_index, buffer);
-        assert!(success, "set leaves from call failed");
-
-        // We get the root of the tree obtained adding leaves in batch
-        let mut output_buffer = MaybeUninit::<Buffer>::uninit();
-        let success = get_root(rln_pointer, output_buffer.as_mut_ptr());
-        assert!(success, "get root call failed");
-
-        let output_buffer = unsafe { output_buffer.assume_init() };
-        let result_data = <&[u8]>::from(&output_buffer).to_vec();
-        let (root_batch_with_custom_index, _) = bytes_le_to_fr(&result_data);
-
-        assert_eq!(root_batch_with_init, root_batch_with_custom_index);
-
-        // We reset the tree to default
-        let success = set_tree(rln_pointer, tree_height);
-        assert!(success, "set tree call failed");
-
-        // We add leaves one by one using the internal index (new leaves goes in next available position)
-        for leaf in &leaves {
-            let leaf_ser = fr_to_bytes_le(&leaf);
-            let input_buffer = &Buffer::from(leaf_ser.as_ref());
-            let success = set_next_leaf(rln_pointer, input_buffer);
-            assert!(success, "set next leaf call failed");
-        }
-
-        // We get the root of the tree obtained adding leaves using the internal index
-        let mut output_buffer = MaybeUninit::<Buffer>::uninit();
-        let success = get_root(rln_pointer, output_buffer.as_mut_ptr());
-        assert!(success, "get root call failed");
-
-        let output_buffer = unsafe { output_buffer.assume_init() };
-        let result_data = <&[u8]>::from(&output_buffer).to_vec();
-        let (root_single_additions, _) = bytes_le_to_fr(&result_data);
-
-        assert_eq!(root_batch_with_init, root_single_additions);
-    }
-
-    #[test]
-    // This test is similar to the one in public.rs but it uses the RLN object as a pointer
-    fn test_set_leaves_bad_index_ffi() {
-        let tree_height = TEST_TREE_HEIGHT;
-        let no_of_leaves = 256;
-
-        // We generate a vector of random leaves
-        let mut leaves: Vec<Fr> = Vec::new();
-        let mut rng = thread_rng();
-        for _ in 0..no_of_leaves {
-            leaves.push(Fr::rand(&mut rng));
-        }
-
-        let bad_index = (1 << tree_height) - rng.gen_range(0..no_of_leaves) as usize;
-
-        // We create a RLN instance
-        let mut rln_pointer = MaybeUninit::<*mut RLN>::uninit();
-        let input_buffer = &Buffer::from(TEST_RESOURCES_FOLDER.as_bytes());
-        let success = new(tree_height, input_buffer, rln_pointer.as_mut_ptr());
-        assert!(success, "RLN object creation failed");
-        let rln_pointer = unsafe { &mut *rln_pointer.assume_init() };
-
-        // Get root of empty tree
-        let mut output_buffer = MaybeUninit::<Buffer>::uninit();
-        let success = get_root(rln_pointer, output_buffer.as_mut_ptr());
-        assert!(success, "get root call failed");
-
-        let output_buffer = unsafe { output_buffer.assume_init() };
-        let result_data = <&[u8]>::from(&output_buffer).to_vec();
-        let (root_empty, _) = bytes_le_to_fr(&result_data);
-
-        // We add leaves in a batch into the tree
-        let leaves = vec_fr_to_bytes_le(&leaves);
-        let buffer = &Buffer::from(leaves.as_ref());
-        let success = set_leaves_from(rln_pointer, bad_index, buffer);
-        assert!(!success, "set leaves from call succeeded");
-
-        // Get root of tree after attempted set
-        let mut output_buffer = MaybeUninit::<Buffer>::uninit();
-        let success = get_root(rln_pointer, output_buffer.as_mut_ptr());
-        assert!(success, "get root call failed");
-
-        let output_buffer = unsafe { output_buffer.assume_init() };
-        let result_data = <&[u8]>::from(&output_buffer).to_vec();
-        let (root_after_bad_set, _) = bytes_le_to_fr(&result_data);
-
-        assert_eq!(root_empty, root_after_bad_set);
-    }
-
-    #[test]
-    // This test is similar to the one in lib, but uses only public C API
-    fn test_merkle_proof_ffi() {
-        let tree_height = TEST_TREE_HEIGHT;
-        let leaf_index = 3;
-
-        // We create a RLN instance
-        let mut rln_pointer = MaybeUninit::<*mut RLN>::uninit();
-        let input_buffer = &Buffer::from(TEST_RESOURCES_FOLDER.as_bytes());
-        let success = new(tree_height, input_buffer, rln_pointer.as_mut_ptr());
-        assert!(success, "RLN object creation failed");
-        let rln_pointer = unsafe { &mut *rln_pointer.assume_init() };
-
-        // generate identity
-        let identity_secret_hash = hash_to_field(b"test-merkle-proof");
-        let id_commitment = poseidon_hash(&vec![identity_secret_hash]);
-
-        // We prepare id_commitment and we set the leaf at provided index
-        let leaf_ser = fr_to_bytes_le(&id_commitment);
-        let input_buffer = &Buffer::from(leaf_ser.as_ref());
-        let success = set_leaf(rln_pointer, leaf_index, input_buffer);
-        assert!(success, "set leaf call failed");
-
-        // We obtain the Merkle tree root
-        let mut output_buffer = MaybeUninit::<Buffer>::uninit();
-        let success = get_root(rln_pointer, output_buffer.as_mut_ptr());
-        assert!(success, "get root call failed");
-        let output_buffer = unsafe { output_buffer.assume_init() };
-        let result_data = <&[u8]>::from(&output_buffer).to_vec();
-        let (root, _) = bytes_le_to_fr(&result_data);
-
-        // We obtain the Merkle tree root
-        let mut output_buffer = MaybeUninit::<Buffer>::uninit();
-        let success = get_proof(rln_pointer, leaf_index, output_buffer.as_mut_ptr());
-        assert!(success, "get merkle proof call failed");
-        let output_buffer = unsafe { output_buffer.assume_init() };
-        let result_data = <&[u8]>::from(&output_buffer).to_vec();
-
-        let (path_elements, read) = bytes_le_to_vec_fr(&result_data);
-        let (identity_path_index, _) = bytes_le_to_vec_u8(&result_data[read..].to_vec());
-
-        // We check correct computation of the path and indexes
-        let mut expected_path_elements = vec![
-            str_to_fr(
-                "0x0000000000000000000000000000000000000000000000000000000000000000",
-                16,
-            ),
-            str_to_fr(
-                "0x2098f5fb9e239eab3ceac3f27b81e481dc3124d55ffed523a839ee8446b64864",
-                16,
-            ),
-            str_to_fr(
-                "0x1069673dcdb12263df301a6ff584a7ec261a44cb9dc68df067a4774460b1f1e1",
-                16,
-            ),
-            str_to_fr(
-                "0x18f43331537ee2af2e3d758d50f72106467c6eea50371dd528d57eb2b856d238",
-                16,
-            ),
-            str_to_fr(
-                "0x07f9d837cb17b0d36320ffe93ba52345f1b728571a568265caac97559dbc952a",
-                16,
-            ),
-            str_to_fr(
-                "0x2b94cf5e8746b3f5c9631f4c5df32907a699c58c94b2ad4d7b5cec1639183f55",
-                16,
-            ),
-            str_to_fr(
-                "0x2dee93c5a666459646ea7d22cca9e1bcfed71e6951b953611d11dda32ea09d78",
-                16,
-            ),
-            str_to_fr(
-                "0x078295e5a22b84e982cf601eb639597b8b0515a88cb5ac7fa8a4aabe3c87349d",
-                16,
-            ),
-            str_to_fr(
-                "0x2fa5e5f18f6027a6501bec864564472a616b2e274a41211a444cbe3a99f3cc61",
-                16,
-            ),
-            str_to_fr(
-                "0x0e884376d0d8fd21ecb780389e941f66e45e7acce3e228ab3e2156a614fcd747",
-                16,
-            ),
-            str_to_fr(
-                "0x1b7201da72494f1e28717ad1a52eb469f95892f957713533de6175e5da190af2",
-                16,
-            ),
-            str_to_fr(
-                "0x1f8d8822725e36385200c0b201249819a6e6e1e4650808b5bebc6bface7d7636",
-                16,
-            ),
-            str_to_fr(
-                "0x2c5d82f66c914bafb9701589ba8cfcfb6162b0a12acf88a8d0879a0471b5f85a",
-                16,
-            ),
-            str_to_fr(
-                "0x14c54148a0940bb820957f5adf3fa1134ef5c4aaa113f4646458f270e0bfbfd0",
-                16,
-            ),
-            str_to_fr(
-                "0x190d33b12f986f961e10c0ee44d8b9af11be25588cad89d416118e4bf4ebe80c",
-                16,
-            ),
-        ];
-
-        let mut expected_identity_path_index: Vec<u8> =
-            vec![1, 1, 0, 0, 0, 0, 0, 0, 0, 0, 0, 0, 0, 0, 0];
-
-        // We add the remaining elements for the case TEST_TREE_HEIGHT = 19
-        if TEST_TREE_HEIGHT == 19 || TEST_TREE_HEIGHT == 20 {
-            expected_path_elements.append(&mut vec![
-                str_to_fr(
-                    "0x22f98aa9ce704152ac17354914ad73ed1167ae6596af510aa5b3649325e06c92",
-                    16,
-                ),
-                str_to_fr(
-                    "0x2a7c7c9b6ce5880b9f6f228d72bf6a575a526f29c66ecceef8b753d38bba7323",
-                    16,
-                ),
-                str_to_fr(
-                    "0x2e8186e558698ec1c67af9c14d463ffc470043c9c2988b954d75dd643f36b992",
-                    16,
-                ),
-                str_to_fr(
-                    "0x0f57c5571e9a4eab49e2c8cf050dae948aef6ead647392273546249d1c1ff10f",
-                    16,
-                ),
-            ]);
-            expected_identity_path_index.append(&mut vec![0, 0, 0, 0]);
-        }
-
-        if TEST_TREE_HEIGHT == 20 {
-            expected_path_elements.append(&mut vec![str_to_fr(
-                "0x1830ee67b5fb554ad5f63d4388800e1cfe78e310697d46e43c9ce36134f72cca",
-                16,
-            )]);
-            expected_identity_path_index.append(&mut vec![0]);
-        }
-
-        assert_eq!(path_elements, expected_path_elements);
-        assert_eq!(identity_path_index, expected_identity_path_index);
-
-        // We double check that the proof computed from public API is correct
-        let root_from_proof =
-            compute_tree_root(&id_commitment, &path_elements, &identity_path_index, false);
-
-        assert_eq!(root, root_from_proof);
-    }
-
-    #[test]
-    // Benchmarks proof generation and verification
-    fn test_groth16_proofs_performance_ffi() {
-        let tree_height = TEST_TREE_HEIGHT;
-
-        // We create a RLN instance
-        let mut rln_pointer = MaybeUninit::<*mut RLN>::uninit();
-        let input_buffer = &Buffer::from(TEST_RESOURCES_FOLDER.as_bytes());
-        let success = new(tree_height, input_buffer, rln_pointer.as_mut_ptr());
-        assert!(success, "RLN object creation failed");
-        let rln_pointer = unsafe { &mut *rln_pointer.assume_init() };
-
-        // We compute some benchmarks regarding proof and verify API calls
-        // Note that circuit loading requires some initial overhead.
-        // Once the circuit is loaded (i.e., when the RLN object is created), proof generation and verification times should be similar at each call.
-        let sample_size = 100;
-        let mut prove_time: u128 = 0;
-        let mut verify_time: u128 = 0;
-
-        for _ in 0..sample_size {
-            // We generate random witness instances and relative proof values
-            let rln_witness = random_rln_witness(tree_height);
-            let proof_values = proof_values_from_witness(&rln_witness);
-
-            // We prepare id_commitment and we set the leaf at provided index
-            let rln_witness_ser = serialize_witness(&rln_witness);
-            let input_buffer = &Buffer::from(rln_witness_ser.as_ref());
-            let mut output_buffer = MaybeUninit::<Buffer>::uninit();
-            let now = Instant::now();
-            let success = prove(rln_pointer, input_buffer, output_buffer.as_mut_ptr());
-            prove_time += now.elapsed().as_nanos();
-            assert!(success, "prove call failed");
-            let output_buffer = unsafe { output_buffer.assume_init() };
-
-            // We read the returned proof and we append proof values for verify
-            let serialized_proof = <&[u8]>::from(&output_buffer).to_vec();
-            let serialized_proof_values = serialize_proof_values(&proof_values);
-            let mut verify_data = Vec::<u8>::new();
-            verify_data.extend(&serialized_proof);
-            verify_data.extend(&serialized_proof_values);
-
-            // We prepare input proof values and we call verify
-            let input_buffer = &Buffer::from(verify_data.as_ref());
-            let mut proof_is_valid: bool = false;
-            let proof_is_valid_ptr = &mut proof_is_valid as *mut bool;
-            let now = Instant::now();
-            let success = verify(rln_pointer, input_buffer, proof_is_valid_ptr);
-            verify_time += now.elapsed().as_nanos();
-            assert!(success, "verify call failed");
-            assert_eq!(proof_is_valid, true);
-        }
-
-        println!(
-            "Average prove API call time: {:?}",
-            Duration::from_nanos((prove_time / sample_size).try_into().unwrap())
-        );
-        println!(
-            "Average verify API call time: {:?}",
-            Duration::from_nanos((verify_time / sample_size).try_into().unwrap())
-        );
-    }
-
-    #[test]
-    // Creating a RLN with raw data should generate same results as using a path to resources
-    fn test_rln_raw_ffi() {
-        let tree_height = TEST_TREE_HEIGHT;
-
-        // We create a RLN instance using a resource folder path
-        let mut rln_pointer = MaybeUninit::<*mut RLN>::uninit();
-        let input_buffer = &Buffer::from(TEST_RESOURCES_FOLDER.as_bytes());
-        let success = new(tree_height, input_buffer, rln_pointer.as_mut_ptr());
-        assert!(success, "RLN object creation failed");
-        let rln_pointer = unsafe { &mut *rln_pointer.assume_init() };
-
-        // We obtain the root from the RLN instance
-        let mut output_buffer = MaybeUninit::<Buffer>::uninit();
-        let success = get_root(rln_pointer, output_buffer.as_mut_ptr());
-        assert!(success, "get root call failed");
-        let output_buffer = unsafe { output_buffer.assume_init() };
-        let result_data = <&[u8]>::from(&output_buffer).to_vec();
-        let (root_rln_folder, _) = bytes_le_to_fr(&result_data);
-
-        // Reading the raw data from the files required for instantiating a RLN instance using raw data
-        let circom_path = format!("./resources/tree_height_{TEST_TREE_HEIGHT}/rln.wasm");
-        let mut circom_file = File::open(&circom_path).expect("no file found");
-        let metadata = std::fs::metadata(&circom_path).expect("unable to read metadata");
-        let mut circom_buffer = vec![0; metadata.len() as usize];
-        circom_file
-            .read_exact(&mut circom_buffer)
-            .expect("buffer overflow");
-
-        let zkey_path = format!("./resources/tree_height_{TEST_TREE_HEIGHT}/rln_final.zkey");
-        let mut zkey_file = File::open(&zkey_path).expect("no file found");
-        let metadata = std::fs::metadata(&zkey_path).expect("unable to read metadata");
-        let mut zkey_buffer = vec![0; metadata.len() as usize];
-        zkey_file
-            .read_exact(&mut zkey_buffer)
-            .expect("buffer overflow");
-
-        let vk_path = format!("./resources/tree_height_{TEST_TREE_HEIGHT}/verification_key.json");
-
-        let mut vk_file = File::open(&vk_path).expect("no file found");
-        let metadata = std::fs::metadata(&vk_path).expect("unable to read metadata");
-        let mut vk_buffer = vec![0; metadata.len() as usize];
-        vk_file.read_exact(&mut vk_buffer).expect("buffer overflow");
-
-        let circom_data = &Buffer::from(&circom_buffer[..]);
-        let zkey_data = &Buffer::from(&zkey_buffer[..]);
-        let vk_data = &Buffer::from(&vk_buffer[..]);
-
-        // Creating a RLN instance passing the raw data
-        let mut rln_pointer_raw_bytes = MaybeUninit::<*mut RLN>::uninit();
-        let success = new_with_params(
-            tree_height,
-            circom_data,
-            zkey_data,
-            vk_data,
-            rln_pointer_raw_bytes.as_mut_ptr(),
-        );
-        assert!(success, "RLN object creation failed");
-        let rln_pointer2 = unsafe { &mut *rln_pointer_raw_bytes.assume_init() };
-
-        // We obtain the root from the RLN instance containing raw data
-        let mut output_buffer = MaybeUninit::<Buffer>::uninit();
-        let success = get_root(rln_pointer2, output_buffer.as_mut_ptr());
-        assert!(success, "get root call failed");
-        let output_buffer = unsafe { output_buffer.assume_init() };
-        let result_data = <&[u8]>::from(&output_buffer).to_vec();
-        let (root_rln_raw, _) = bytes_le_to_fr(&result_data);
-
-        // And compare that the same root was generated
-        assert_eq!(root_rln_folder, root_rln_raw);
-    }
-
-    #[test]
-    // Computes and verifies an RLN ZK proof using FFI APIs
-    fn test_rln_proof_ffi() {
-        let tree_height = TEST_TREE_HEIGHT;
-        let no_of_leaves = 256;
-
-        // We generate a vector of random leaves
-        let mut leaves: Vec<Fr> = Vec::new();
-        let mut rng = thread_rng();
-        for _ in 0..no_of_leaves {
-            leaves.push(Fr::rand(&mut rng));
-        }
-
-        // We create a RLN instance
-        let mut rln_pointer = MaybeUninit::<*mut RLN>::uninit();
-        let input_buffer = &Buffer::from(TEST_RESOURCES_FOLDER.as_bytes());
-        let success = new(tree_height, input_buffer, rln_pointer.as_mut_ptr());
-        assert!(success, "RLN object creation failed");
-        let rln_pointer = unsafe { &mut *rln_pointer.assume_init() };
-
-        // We add leaves in a batch into the tree
-        let leaves_ser = vec_fr_to_bytes_le(&leaves);
-        let input_buffer = &Buffer::from(leaves_ser.as_ref());
-        let success = init_tree_with_leaves(rln_pointer, input_buffer);
-        assert!(success, "init tree with leaves call failed");
-
-        // We generate a new identity pair
-        let mut output_buffer = MaybeUninit::<Buffer>::uninit();
-        let success = key_gen(rln_pointer, output_buffer.as_mut_ptr());
-        assert!(success, "key gen call failed");
-        let output_buffer = unsafe { output_buffer.assume_init() };
-        let result_data = <&[u8]>::from(&output_buffer).to_vec();
-        let (identity_secret_hash, read) = bytes_le_to_fr(&result_data);
-        let (id_commitment, _) = bytes_le_to_fr(&result_data[read..].to_vec());
-
-        // We set as leaf id_commitment, its index would be equal to no_of_leaves
-        let leaf_ser = fr_to_bytes_le(&id_commitment);
-        let input_buffer = &Buffer::from(leaf_ser.as_ref());
-        let success = set_next_leaf(rln_pointer, input_buffer);
-        assert!(success, "set next leaf call failed");
-
-        let identity_index: u64 = no_of_leaves;
-
-        // We generate a random signal
-        let mut rng = rand::thread_rng();
-        let signal: [u8; 32] = rng.gen();
-        let signal_len = signal.len();
-
-        // We generate a random epoch
-        let epoch = hash_to_field(b"test-epoch");
-
-        // We prepare input for generate_rln_proof API
-        // input_data is [ identity_secret<32> | id_index<8> | epoch<32> | signal_len<8> | signal<var> ]
-        let mut serialized: Vec<u8> = Vec::new();
-        serialized.append(&mut fr_to_bytes_le(&identity_secret_hash));
-        serialized.append(&mut identity_index.to_le_bytes().to_vec());
-        serialized.append(&mut fr_to_bytes_le(&epoch));
-        serialized.append(&mut signal_len.to_le_bytes().to_vec());
-        serialized.append(&mut signal.to_vec());
-
-        // We call generate_rln_proof
-        let input_buffer = &Buffer::from(serialized.as_ref());
-        let mut output_buffer = MaybeUninit::<Buffer>::uninit();
-        let success = generate_rln_proof(rln_pointer, input_buffer, output_buffer.as_mut_ptr());
-        assert!(success, "generate rln proof call failed");
-        let output_buffer = unsafe { output_buffer.assume_init() };
-        // result_data is [ proof<128> | share_y<32> | nullifier<32> | root<32> | epoch<32> | share_x<32> | rln_identifier<32> ]
-        let mut proof_data = <&[u8]>::from(&output_buffer).to_vec();
-
-        // We prepare input for verify_rln_proof API
-        // input_data is [ proof<128> | share_y<32> | nullifier<32> | root<32> | epoch<32> | share_x<32> | rln_identifier<32> | signal_len<8> | signal<var> ]
-        // that is [ proof_data | signal_len<8> | signal<var> ]
-        proof_data.append(&mut signal_len.to_le_bytes().to_vec());
-        proof_data.append(&mut signal.to_vec());
-
-        // We call verify_rln_proof
-        let input_buffer = &Buffer::from(proof_data.as_ref());
-        let mut proof_is_valid: bool = false;
-        let proof_is_valid_ptr = &mut proof_is_valid as *mut bool;
-        let success = verify_rln_proof(rln_pointer, input_buffer, proof_is_valid_ptr);
-        assert!(success, "verify call failed");
-        assert_eq!(proof_is_valid, true);
-    }
-
-    #[test]
-    // Computes and verifies an RLN ZK proof by checking proof's root against an input roots buffer
-    fn test_verify_with_roots() {
-        // First part similar to test_rln_proof_ffi
-        let tree_height = TEST_TREE_HEIGHT;
-        let no_of_leaves = 256;
-
-        // We generate a vector of random leaves
-        let mut leaves: Vec<Fr> = Vec::new();
-        let mut rng = thread_rng();
-        for _ in 0..no_of_leaves {
-            leaves.push(Fr::rand(&mut rng));
-        }
-
-        // We create a RLN instance
-        let mut rln_pointer = MaybeUninit::<*mut RLN>::uninit();
-        let input_buffer = &Buffer::from(TEST_RESOURCES_FOLDER.as_bytes());
-        let success = new(tree_height, input_buffer, rln_pointer.as_mut_ptr());
-        assert!(success, "RLN object creation failed");
-        let rln_pointer = unsafe { &mut *rln_pointer.assume_init() };
-
-        // We add leaves in a batch into the tree
-        let leaves_ser = vec_fr_to_bytes_le(&leaves);
-        let input_buffer = &Buffer::from(leaves_ser.as_ref());
-        let success = init_tree_with_leaves(rln_pointer, input_buffer);
-        assert!(success, "set leaves call failed");
-
-        // We generate a new identity pair
-        let mut output_buffer = MaybeUninit::<Buffer>::uninit();
-        let success = key_gen(rln_pointer, output_buffer.as_mut_ptr());
-        assert!(success, "key gen call failed");
-        let output_buffer = unsafe { output_buffer.assume_init() };
-        let result_data = <&[u8]>::from(&output_buffer).to_vec();
-        let (identity_secret_hash, read) = bytes_le_to_fr(&result_data);
-        let (id_commitment, _) = bytes_le_to_fr(&result_data[read..].to_vec());
-
-        // We set as leaf id_commitment, its index would be equal to no_of_leaves
-        let leaf_ser = fr_to_bytes_le(&id_commitment);
-        let input_buffer = &Buffer::from(leaf_ser.as_ref());
-        let success = set_next_leaf(rln_pointer, input_buffer);
-        assert!(success, "set next leaf call failed");
-
-        let identity_index: u64 = no_of_leaves;
-
-        // We generate a random signal
-        let mut rng = rand::thread_rng();
-        let signal: [u8; 32] = rng.gen();
-        let signal_len = signal.len();
-
-        // We generate a random epoch
-        let epoch = hash_to_field(b"test-epoch");
-
-        // We prepare input for generate_rln_proof API
-        // input_data is [ identity_secret<32> | id_index<8> | epoch<32> | signal_len<8> | signal<var> ]
-        let mut serialized: Vec<u8> = Vec::new();
-        serialized.append(&mut fr_to_bytes_le(&identity_secret_hash));
-        serialized.append(&mut identity_index.to_le_bytes().to_vec());
-        serialized.append(&mut fr_to_bytes_le(&epoch));
-        serialized.append(&mut signal_len.to_le_bytes().to_vec());
-        serialized.append(&mut signal.to_vec());
-
-        // We call generate_rln_proof
-        let input_buffer = &Buffer::from(serialized.as_ref());
-        let mut output_buffer = MaybeUninit::<Buffer>::uninit();
-        let success = generate_rln_proof(rln_pointer, input_buffer, output_buffer.as_mut_ptr());
-        assert!(success, "generate rln proof call failed");
-        let output_buffer = unsafe { output_buffer.assume_init() };
-        // result_data is [ proof<128> | share_y<32> | nullifier<32> | root<32> | epoch<32> | share_x<32> | rln_identifier<32> ]
-        let mut proof_data = <&[u8]>::from(&output_buffer).to_vec();
-
-        // We prepare input for verify_rln_proof API
-        // input_data is [ proof<128> | share_y<32> | nullifier<32> | root<32> | epoch<32> | share_x<32> | rln_identifier<32> | signal_len<8> | signal<var> ]
-        // that is [ proof_data | signal_len<8> | signal<var> ]
-        proof_data.append(&mut signal_len.to_le_bytes().to_vec());
-        proof_data.append(&mut signal.to_vec());
-
-        // We test verify_with_roots
-
-        // We first try to verify against an empty buffer of roots.
-        // In this case, since no root is provided, proof's root check is skipped and proof is verified if other proof values are valid
-        let mut roots_data: Vec<u8> = Vec::new();
-
-        let input_buffer = &Buffer::from(proof_data.as_ref());
-        let roots_buffer = &Buffer::from(roots_data.as_ref());
-        let mut proof_is_valid: bool = false;
-        let proof_is_valid_ptr = &mut proof_is_valid as *mut bool;
-        let success =
-            verify_with_roots(rln_pointer, input_buffer, roots_buffer, proof_is_valid_ptr);
-        assert!(success, "verify call failed");
-        // Proof should be valid
-        assert_eq!(proof_is_valid, true);
-
-        // We then try to verify against some random values not containing the correct one.
-        for _ in 0..5 {
-            roots_data.append(&mut fr_to_bytes_le(&Fr::rand(&mut rng)));
-        }
-        let input_buffer = &Buffer::from(proof_data.as_ref());
-        let roots_buffer = &Buffer::from(roots_data.as_ref());
-        let mut proof_is_valid: bool = false;
-        let proof_is_valid_ptr = &mut proof_is_valid as *mut bool;
-        let success =
-            verify_with_roots(rln_pointer, input_buffer, roots_buffer, proof_is_valid_ptr);
-        assert!(success, "verify call failed");
-        // Proof should be invalid.
-        assert_eq!(proof_is_valid, false);
-
-        // We finally include the correct root
-        // We get the root of the tree obtained adding one leaf per time
-        let mut output_buffer = MaybeUninit::<Buffer>::uninit();
-        let success = get_root(rln_pointer, output_buffer.as_mut_ptr());
-        assert!(success, "get root call failed");
-        let output_buffer = unsafe { output_buffer.assume_init() };
-        let result_data = <&[u8]>::from(&output_buffer).to_vec();
-        let (root, _) = bytes_le_to_fr(&result_data);
-
-        // We include the root and verify the proof
-        roots_data.append(&mut fr_to_bytes_le(&root));
-        let input_buffer = &Buffer::from(proof_data.as_ref());
-        let roots_buffer = &Buffer::from(roots_data.as_ref());
-        let mut proof_is_valid: bool = false;
-        let proof_is_valid_ptr = &mut proof_is_valid as *mut bool;
-        let success =
-            verify_with_roots(rln_pointer, input_buffer, roots_buffer, proof_is_valid_ptr);
-        assert!(success, "verify call failed");
-        // Proof should be valid.
-        assert_eq!(proof_is_valid, true);
-    }
-
-    #[test]
-    // Computes and verifies an RLN ZK proof using FFI APIs
-    fn test_recover_id_secret_ffi() {
-        let tree_height = TEST_TREE_HEIGHT;
-
-        // We create a RLN instance
-        let mut rln_pointer = MaybeUninit::<*mut RLN>::uninit();
-        let input_buffer = &Buffer::from(TEST_RESOURCES_FOLDER.as_bytes());
-        let success = new(tree_height, input_buffer, rln_pointer.as_mut_ptr());
-        assert!(success, "RLN object creation failed");
-        let rln_pointer = unsafe { &mut *rln_pointer.assume_init() };
-
-        // We generate a new identity pair
-        let mut output_buffer = MaybeUninit::<Buffer>::uninit();
-        let success = key_gen(rln_pointer, output_buffer.as_mut_ptr());
-        assert!(success, "key gen call failed");
-        let output_buffer = unsafe { output_buffer.assume_init() };
-        let result_data = <&[u8]>::from(&output_buffer).to_vec();
-        let (identity_secret_hash, read) = bytes_le_to_fr(&result_data);
-        let (id_commitment, _) = bytes_le_to_fr(&result_data[read..].to_vec());
-
-        // We set as leaf id_commitment, its index would be equal to 0 since tree is empty
-        let leaf_ser = fr_to_bytes_le(&id_commitment);
-        let input_buffer = &Buffer::from(leaf_ser.as_ref());
-        let success = set_next_leaf(rln_pointer, input_buffer);
-        assert!(success, "set next leaf call failed");
-
-        let identity_index: u64 = 0;
-
-        // We generate two proofs using same epoch but different signals.
-
-        // We generate two random signals
-        let mut rng = rand::thread_rng();
-        let signal1: [u8; 32] = rng.gen();
-        let signal1_len = signal1.len();
-
-        // We generate two random signals
-        let signal2: [u8; 32] = rng.gen();
-        let signal2_len = signal2.len();
-
-        // We generate a random epoch
-        let epoch = hash_to_field(b"test-epoch");
-
-        // We prepare input for generate_rln_proof API
-        // input_data is [ identity_secret<32> | id_index<8> | epoch<32> | signal_len<8> | signal<var> ]
-        let mut serialized1: Vec<u8> = Vec::new();
-        serialized1.append(&mut fr_to_bytes_le(&identity_secret_hash));
-        serialized1.append(&mut identity_index.to_le_bytes().to_vec());
-        serialized1.append(&mut fr_to_bytes_le(&epoch));
-
-        // The first part is the same for both proof input, so we clone
-        let mut serialized2 = serialized1.clone();
-
-        // We attach the first signal to the first proof input
-        serialized1.append(&mut signal1_len.to_le_bytes().to_vec());
-        serialized1.append(&mut signal1.to_vec());
-
-        // We attach the second signal to the first proof input
-        serialized2.append(&mut signal2_len.to_le_bytes().to_vec());
-        serialized2.append(&mut signal2.to_vec());
-
-        // We call generate_rln_proof for first proof values
-        let input_buffer = &Buffer::from(serialized1.as_ref());
-        let mut output_buffer = MaybeUninit::<Buffer>::uninit();
-        let success = generate_rln_proof(rln_pointer, input_buffer, output_buffer.as_mut_ptr());
-        assert!(success, "generate rln proof call failed");
-        let output_buffer = unsafe { output_buffer.assume_init() };
-        // result_data is [ proof<128> | share_y<32> | nullifier<32> | root<32> | epoch<32> | share_x<32> | rln_identifier<32> ]
-        let proof_data_1 = <&[u8]>::from(&output_buffer).to_vec();
-
-        // We call generate_rln_proof
-        let input_buffer = &Buffer::from(serialized2.as_ref());
-        let mut output_buffer = MaybeUninit::<Buffer>::uninit();
-        let success = generate_rln_proof(rln_pointer, input_buffer, output_buffer.as_mut_ptr());
-        assert!(success, "generate rln proof call failed");
-        let output_buffer = unsafe { output_buffer.assume_init() };
-        // result_data is [ proof<128> | share_y<32> | nullifier<32> | root<32> | epoch<32> | share_x<32> | rln_identifier<32> ]
-        let proof_data_2 = <&[u8]>::from(&output_buffer).to_vec();
-
-        let input_proof_buffer_1 = &Buffer::from(proof_data_1.as_ref());
-        let input_proof_buffer_2 = &Buffer::from(proof_data_2.as_ref());
-        let mut output_buffer = MaybeUninit::<Buffer>::uninit();
-        let success = recover_id_secret(
-            rln_pointer,
-            input_proof_buffer_1,
-            input_proof_buffer_2,
-            output_buffer.as_mut_ptr(),
-        );
-        assert!(success, "recover id secret call failed");
-        let output_buffer = unsafe { output_buffer.assume_init() };
-        let serialized_identity_secret_hash = <&[u8]>::from(&output_buffer).to_vec();
-
-        // We passed two shares for the same secret, so recovery should be successful
-        // To check it, we ensure that recovered identity secret hash is empty
-        assert!(!serialized_identity_secret_hash.is_empty());
-
-        // We check if the recovered identity secret hash corresponds to the original one
-        let (recovered_identity_secret_hash, _) = bytes_le_to_fr(&serialized_identity_secret_hash);
-        assert_eq!(recovered_identity_secret_hash, identity_secret_hash);
-
-        // We now test that computing identity_secret_hash is unsuccessful if shares computed from two different identity secret hashes but within same epoch are passed
-
-        // We generate a new identity pair
-        let mut output_buffer = MaybeUninit::<Buffer>::uninit();
-        let success = key_gen(rln_pointer, output_buffer.as_mut_ptr());
-        assert!(success, "key gen call failed");
-        let output_buffer = unsafe { output_buffer.assume_init() };
-        let result_data = <&[u8]>::from(&output_buffer).to_vec();
-        let (identity_secret_hash_new, read) = bytes_le_to_fr(&result_data);
-        let (id_commitment_new, _) = bytes_le_to_fr(&result_data[read..].to_vec());
-
-        // We set as leaf id_commitment, its index would be equal to 1 since at 0 there is id_commitment
-        let leaf_ser = fr_to_bytes_le(&id_commitment_new);
-        let input_buffer = &Buffer::from(leaf_ser.as_ref());
-        let success = set_next_leaf(rln_pointer, input_buffer);
-        assert!(success, "set next leaf call failed");
-
-        let identity_index_new: u64 = 1;
-
-        // We generate a random signals
-        let signal3: [u8; 32] = rng.gen();
-        let signal3_len = signal3.len();
-
-        // We prepare input for generate_rln_proof API
-        // input_data is [ identity_secret<32> | id_index<8> | epoch<32> | signal_len<8> | signal<var> ]
-        // Note that epoch is the same as before
-        let mut serialized: Vec<u8> = Vec::new();
-        serialized.append(&mut fr_to_bytes_le(&identity_secret_hash_new));
-        serialized.append(&mut identity_index_new.to_le_bytes().to_vec());
-        serialized.append(&mut fr_to_bytes_le(&epoch));
-        serialized.append(&mut signal3_len.to_le_bytes().to_vec());
-        serialized.append(&mut signal3.to_vec());
-
-        // We call generate_rln_proof
-        let input_buffer = &Buffer::from(serialized.as_ref());
-        let mut output_buffer = MaybeUninit::<Buffer>::uninit();
-        let success = generate_rln_proof(rln_pointer, input_buffer, output_buffer.as_mut_ptr());
-        assert!(success, "generate rln proof call failed");
-        let output_buffer = unsafe { output_buffer.assume_init() };
-        // result_data is [ proof<128> | share_y<32> | nullifier<32> | root<32> | epoch<32> | share_x<32> | rln_identifier<32> ]
-        let proof_data_3 = <&[u8]>::from(&output_buffer).to_vec();
-
-        // We attempt to recover the secret using share1 (coming from identity_secret_hash) and share3 (coming from identity_secret_hash_new)
-
-        let input_proof_buffer_1 = &Buffer::from(proof_data_1.as_ref());
-        let input_proof_buffer_3 = &Buffer::from(proof_data_3.as_ref());
-        let mut output_buffer = MaybeUninit::<Buffer>::uninit();
-        let success = recover_id_secret(
-            rln_pointer,
-            input_proof_buffer_1,
-            input_proof_buffer_3,
-            output_buffer.as_mut_ptr(),
-        );
-        assert!(success, "recover id secret call failed");
-        let output_buffer = unsafe { output_buffer.assume_init() };
-        let serialized_identity_secret_hash = <&[u8]>::from(&output_buffer).to_vec();
-
-        // We passed two shares for different secrets, so recovery should be not successful
-        // To check it, we ensure that recovered identity secret hash is empty
-        assert!(serialized_identity_secret_hash.is_empty());
-    }
-
-    #[test]
-    // Tests hash to field using FFI APIs
-    fn test_seeded_keygen_ffi() {
-        let tree_height = TEST_TREE_HEIGHT;
-
-        // We create a RLN instance
-        let mut rln_pointer = MaybeUninit::<*mut RLN>::uninit();
-        let input_buffer = &Buffer::from(TEST_RESOURCES_FOLDER.as_bytes());
-        let success = new(tree_height, input_buffer, rln_pointer.as_mut_ptr());
-        assert!(success, "RLN object creation failed");
-        let rln_pointer = unsafe { &mut *rln_pointer.assume_init() };
-
-        // We generate a new identity pair from an input seed
-        let seed_bytes: &[u8] = &[0, 1, 2, 3, 4, 5, 6, 7, 8, 9];
-        let input_buffer = &Buffer::from(seed_bytes);
-        let mut output_buffer = MaybeUninit::<Buffer>::uninit();
-        let success = seeded_key_gen(rln_pointer, input_buffer, output_buffer.as_mut_ptr());
-        assert!(success, "seeded key gen call failed");
-        let output_buffer = unsafe { output_buffer.assume_init() };
-        let result_data = <&[u8]>::from(&output_buffer).to_vec();
-        let (identity_secret_hash, read) = bytes_le_to_fr(&result_data);
-        let (id_commitment, _) = bytes_le_to_fr(&result_data[read..].to_vec());
-
-        // We check against expected values
-        let expected_identity_secret_hash_seed_bytes = str_to_fr(
-            "0x766ce6c7e7a01bdf5b3f257616f603918c30946fa23480f2859c597817e6716",
-            16,
-        );
-        let expected_id_commitment_seed_bytes = str_to_fr(
-            "0xbf16d2b5c0d6f9d9d561e05bfca16a81b4b873bb063508fae360d8c74cef51f",
-            16,
-        );
-
-        assert_eq!(
-            identity_secret_hash,
-            expected_identity_secret_hash_seed_bytes
-        );
-        assert_eq!(id_commitment, expected_id_commitment_seed_bytes);
-    }
-
-    #[test]
-    // Tests hash to field using FFI APIs
-    fn test_seeded_extended_keygen_ffi() {
-        let tree_height = TEST_TREE_HEIGHT;
-
-        // We create a RLN instance
-        let mut rln_pointer = MaybeUninit::<*mut RLN>::uninit();
-        let input_buffer = &Buffer::from(TEST_RESOURCES_FOLDER.as_bytes());
-        let success = new(tree_height, input_buffer, rln_pointer.as_mut_ptr());
-        assert!(success, "RLN object creation failed");
-        let rln_pointer = unsafe { &mut *rln_pointer.assume_init() };
-
-        // We generate a new identity tuple from an input seed
-        let seed_bytes: &[u8] = &[0, 1, 2, 3, 4, 5, 6, 7, 8, 9];
-        let input_buffer = &Buffer::from(seed_bytes);
-        let mut output_buffer = MaybeUninit::<Buffer>::uninit();
-        let success =
-            seeded_extended_key_gen(rln_pointer, input_buffer, output_buffer.as_mut_ptr());
-        assert!(success, "seeded key gen call failed");
-        let output_buffer = unsafe { output_buffer.assume_init() };
-        let result_data = <&[u8]>::from(&output_buffer).to_vec();
-        let (identity_trapdoor, identity_nullifier, identity_secret_hash, id_commitment) =
-            deserialize_identity_tuple(result_data);
-
-        // We check against expected values
-        let expected_identity_trapdoor_seed_bytes = str_to_fr(
-            "0x766ce6c7e7a01bdf5b3f257616f603918c30946fa23480f2859c597817e6716",
-            16,
-        );
-        let expected_identity_nullifier_seed_bytes = str_to_fr(
-            "0x1f18714c7bc83b5bca9e89d404cf6f2f585bc4c0f7ed8b53742b7e2b298f50b4",
-            16,
-        );
-        let expected_identity_secret_hash_seed_bytes = str_to_fr(
-            "0x2aca62aaa7abaf3686fff2caf00f55ab9462dc12db5b5d4bcf3994e671f8e521",
-            16,
-        );
-        let expected_id_commitment_seed_bytes = str_to_fr(
-            "0x68b66aa0a8320d2e56842581553285393188714c48f9b17acd198b4f1734c5c",
-            16,
-        );
-
-        assert_eq!(identity_trapdoor, expected_identity_trapdoor_seed_bytes);
-        assert_eq!(identity_nullifier, expected_identity_nullifier_seed_bytes);
-        assert_eq!(
-            identity_secret_hash,
-            expected_identity_secret_hash_seed_bytes
-        );
-        assert_eq!(id_commitment, expected_id_commitment_seed_bytes);
-    }
-
-    #[test]
-    // Tests hash to field using FFI APIs
-    fn test_hash_to_field_ffi() {
-        let tree_height = TEST_TREE_HEIGHT;
-
-        // We create a RLN instance
-        let mut rln_pointer = MaybeUninit::<*mut RLN>::uninit();
-        let input_buffer = &Buffer::from(TEST_RESOURCES_FOLDER.as_bytes());
-        let success = new(tree_height, input_buffer, rln_pointer.as_mut_ptr());
-        assert!(success, "RLN object creation failed");
-        let rln_pointer = unsafe { &mut *rln_pointer.assume_init() };
-
-        let mut rng = rand::thread_rng();
-        let signal: [u8; 32] = rng.gen();
-
-        // We prepare id_commitment and we set the leaf at provided index
-        let input_buffer = &Buffer::from(signal.as_ref());
-        let mut output_buffer = MaybeUninit::<Buffer>::uninit();
-        let success = hash(rln_pointer, input_buffer, output_buffer.as_mut_ptr());
-        assert!(success, "hash call failed");
-        let output_buffer = unsafe { output_buffer.assume_init() };
-
-        // We read the returned proof and we append proof values for verify
-        let serialized_hash = <&[u8]>::from(&output_buffer).to_vec();
-        let (hash1, _) = bytes_le_to_fr(&serialized_hash);
-
-        let hash2 = hash_to_field(&signal);
-
-        assert_eq!(hash1, hash2);
-    }
-=======
 #[allow(clippy::not_unsafe_ptr_arg_deref)]
 #[no_mangle]
 pub extern "C" fn poseidon_hash(input_buffer: *const Buffer, output_buffer: *mut Buffer) -> bool {
     no_ctx_call_with_output_arg!(public_poseidon_hash, output_buffer, input_buffer)
->>>>>>> 62018b4e
 }