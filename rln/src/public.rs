use crate::circuit::{vk_from_raw, zkey_from_raw, Curve, Fr};
use crate::poseidon_hash::poseidon_hash as utils_poseidon_hash;
use crate::poseidon_tree::PoseidonTree;
use crate::protocol::*;
use crate::utils::*;
/// This is the main public API for RLN module. It is used by the FFI, and should be
/// used by tests etc as well
use ark_groth16::Proof as ArkProof;
use ark_groth16::{ProvingKey, VerifyingKey};
use ark_relations::r1cs::ConstraintMatrices;
use ark_serialize::{CanonicalDeserialize, CanonicalSerialize, Read, Write};
use cfg_if::cfg_if;
use num_bigint::BigInt;
use std::io::Cursor;

cfg_if! {
    if #[cfg(not(target_arch = "wasm32"))] {
        use std::default::Default;
        use std::sync::Mutex;
        use crate::circuit::{circom_from_folder, vk_from_folder, circom_from_raw, zkey_from_folder, TEST_RESOURCES_FOLDER, TEST_TREE_HEIGHT};
        use ark_circom::WitnessCalculator;
    } else {
        use std::marker::*;
    }
}

/// The application-specific RLN identifier.
///
/// Prevents a RLN ZK proof generated for one application to be re-used in another one.
pub const RLN_IDENTIFIER: &[u8] = b"zerokit/rln/010203040506070809";

/// The RLN object.
///
/// It implements the methods required to update the internal Merkle Tree, generate and verify RLN ZK proofs.
///
/// I/O is mostly done using writers and readers implementing `std::io::Write` and `std::io::Read`, respectively.
pub struct RLN<'a> {
    proving_key: (ProvingKey<Curve>, ConstraintMatrices<Fr>),
    verification_key: VerifyingKey<Curve>,
    tree: PoseidonTree,

    // The witness calculator can't be loaded in zerokit. Since this struct
    // contains a lifetime, a PhantomData is necessary to avoid a compiler
    // error since the lifetime is not being used
    #[cfg(not(target_arch = "wasm32"))]
    witness_calculator: &'a Mutex<WitnessCalculator>,
    #[cfg(target_arch = "wasm32")]
    _marker: PhantomData<&'a ()>,
}

impl RLN<'_> {
    /// Creates a new RLN object by loading circuit resources from a folder.
    ///
    /// Input parameters are
    /// - `tree_height`: the height of the internal Merkle tree
    /// - `input_data`: a reader for the string path of the resource folder containing the ZK circuit (`rln.wasm`), the proving key (`rln_final.zkey`) and the verification key (`verification_key.json`).
    ///
    /// Example:
    /// ```
    /// use std::io::Cursor;
    ///
    /// let tree_height = 20;
    /// let resources = Cursor::new("./resources/tree_height_20/");
    ///
    /// // We create a new RLN instance
    /// let mut rln = RLN::new(tree_height, resources);
    /// ```
    #[cfg(not(target_arch = "wasm32"))]
    pub fn new<R: Read>(tree_height: usize, mut input_data: R) -> color_eyre::Result<RLN<'static>> {
        // We read input
        let mut input: Vec<u8> = Vec::new();
        input_data.read_to_end(&mut input)?;

        let resources_folder = String::from_utf8(input)?;

        let witness_calculator = circom_from_folder(&resources_folder)?;

        let proving_key = zkey_from_folder(&resources_folder)?;
        let verification_key = vk_from_folder(&resources_folder)?;

        // We compute a default empty tree
        let tree = PoseidonTree::default(tree_height);

        Ok(RLN {
            witness_calculator,
            proving_key,
            verification_key,
            tree,
            #[cfg(target_arch = "wasm32")]
            _marker: PhantomData,
        })
    }

    /// Creates a new RLN object by passing circuit resources as byte vectors.
    ///
    /// Input parameters are
    /// - `tree_height`: the height of the internal Merkle tree
    /// - `circom_vec`: a byte vector containing the ZK circuit (`rln.wasm`) as binary file
    /// - `zkey_vec`: a byte vector containing to the proving key (`rln_final.zkey`) as binary file
    /// - `vk_vec`: a byte vector containing to the verification key (`verification_key.json`) as binary file
    ///
    /// Example:
    /// ```
    /// use std::fs::File;
    /// use std::io::Read;
    ///
    /// let tree_height = 20;
    /// let resources_folder = "./resources/tree_height_20/";
    ///
    /// let mut resources: Vec<Vec<u8>> = Vec::new();
    /// for filename in ["rln.wasm", "rln_final.zkey", "verification_key.json"] {
    ///     let fullpath = format!("{resources_folder}{filename}");
    ///     let mut file = File::open(&fullpath).expect("no file found");
    ///     let metadata = std::fs::metadata(&fullpath).expect("unable to read metadata");
    ///     let mut buffer = vec![0; metadata.len() as usize];
    ///     file.read_exact(&mut buffer).expect("buffer overflow");
    ///     resources.push(buffer);
    /// }
    ///
    /// let mut rln = RLN::new_with_params(
    ///     tree_height,
    ///     resources[0].clone(),
    ///     resources[1].clone(),
    ///     resources[2].clone(),
    /// );
    /// ```
    pub fn new_with_params(
        tree_height: usize,
        #[cfg(not(target_arch = "wasm32"))] circom_vec: Vec<u8>,
        zkey_vec: Vec<u8>,
        vk_vec: Vec<u8>,
    ) -> color_eyre::Result<RLN<'static>> {
        #[cfg(not(target_arch = "wasm32"))]
        let witness_calculator = circom_from_raw(circom_vec)?;

        let proving_key = zkey_from_raw(&zkey_vec)?;
        let verification_key = vk_from_raw(&vk_vec, &zkey_vec)?;

        // We compute a default empty tree
        let tree = PoseidonTree::default(tree_height);

        Ok(RLN {
            #[cfg(not(target_arch = "wasm32"))]
            witness_calculator,
            proving_key,
            verification_key,
            tree,
            #[cfg(target_arch = "wasm32")]
            _marker: PhantomData,
        })
    }

    ////////////////////////////////////////////////////////
    // Merkle-tree APIs
    ////////////////////////////////////////////////////////
    /// Initializes the internal Merkle tree.
    ///
    /// Leaves are set to the default value implemented in PoseidonTree implementation.
    ///
    /// Input values are:
    /// - `tree_height`: the height of the Merkle tree.
    pub fn set_tree(&mut self, tree_height: usize) -> color_eyre::Result<()> {
        // We compute a default empty tree of desired height
        self.tree = PoseidonTree::default(tree_height);

        Ok(())
    }

    /// Sets a leaf value at position index in the internal Merkle tree.
    ///
    /// Input values are:
    /// - `index`: the index of the leaf
    /// - `input_data`: a reader for the serialization of the leaf value (serialization done with [`rln::utils::fr_to_bytes_le`](crate::utils::fr_to_bytes_le))
    ///
    /// Example:
    /// ```
    /// use crate::protocol::*;
    ///
    /// // We generate a random identity secret hash and commitment pair
    /// let (identity_secret_hash, id_commitment) = keygen();
    ///
    /// // We define the tree index where id_commitment will be added
    /// let id_index = 10;
    ///
    /// // We serialize id_commitment and pass it to set_leaf
    /// let mut buffer = Cursor::new(serialize_field_element(id_commitment));
    /// rln.set_leaf(id_index, &mut buffer).unwrap();
    /// ```
    pub fn set_leaf<R: Read>(&mut self, index: usize, mut input_data: R) -> color_eyre::Result<()> {
        // We read input
        let mut leaf_byte: Vec<u8> = Vec::new();
        input_data.read_to_end(&mut leaf_byte)?;

        // We set the leaf at input index
        let (leaf, _) = bytes_le_to_fr(&leaf_byte);
        self.tree.set(index, leaf)?;

        Ok(())
    }

    /// Sets multiple leaves starting from position index in the internal Merkle tree.
    ///
    /// If n leaves are passed as input, these will be set at positions `index`, `index+1`, ..., `index+n-1` respectively.
    ///
    /// This function updates the internal Merkle tree `next_index value indicating the next available index corresponding to a never-set leaf as `next_index = max(next_index, index + n)`.
    ///
    /// Input values are:
    /// - `index`: the index of the first leaf to be set
    /// - `input_data`: a reader for the serialization of multiple leaf values (serialization done with [`rln::utils::vec_fr_to_bytes_le`](crate::utils::vec_fr_to_bytes_le))
    ///
    /// Example:
    /// ```
    /// use rln::circuit::Fr;
    /// use rln::utils::*;
    ///
    /// let start_index = 10;
    /// let no_of_leaves = 256;
    ///
    /// // We generate a vector of random leaves
    /// let mut leaves: Vec<Fr> = Vec::new();
    /// let mut rng = thread_rng();
    /// for _ in 0..no_of_leaves {
    ///     let (_, id_commitment) = keygen();
    ///     leaves.push(id_commitment);
    /// }
    ///
    /// // We add leaves in a batch into the tree
    /// let mut buffer = Cursor::new(vec_fr_to_bytes_le(&leaves));
    /// rln.set_leaves_from(index, &mut buffer).unwrap();
    /// ```
    pub fn set_leaves_from<R: Read>(
        &mut self,
        index: usize,
        mut input_data: R,
    ) -> color_eyre::Result<()> {
        // We read input
        let mut leaves_byte: Vec<u8> = Vec::new();
        input_data.read_to_end(&mut leaves_byte)?;

        let (leaves, _) = bytes_le_to_vec_fr(&leaves_byte)?;

        // We set the leaves
        self.tree.set_range(index, leaves)
    }

    /// Resets the tree state to default and sets multiple leaves starting from index 0.
    ///
    /// In contrast to [`set_leaves_from`](crate::public::RLN::set_leaves_from), this function resets to 0 the internal `next_index` value, before setting the input leaves values.
    ///
    /// Input values are:
    /// - `input_data`: a reader for the serialization of multiple leaf values (serialization done with [`rln::utils::vec_fr_to_bytes_le`](crate::utils::vec_fr_to_bytes_le))
    pub fn init_tree_with_leaves<R: Read>(&mut self, input_data: R) -> color_eyre::Result<()> {
        // reset the tree
        // NOTE: this requires the tree to be initialized with the correct height initially
        // TODO: accept tree_height as a parameter and initialize the tree with that height
        self.set_tree(self.tree.depth())?;
        self.set_leaves_from(0, input_data)
    }

    /// Sets a leaf value at the next available never-set leaf index.
    ///
    /// This function updates the internal Merkle tree `next_index` value indicating the next available index corresponding to a never-set leaf as `next_index = next_index + 1`.
    ///
    /// Input values are:
    /// - `input_data`: a reader for the serialization of multiple leaf values (serialization done with [`rln::utils::vec_fr_to_bytes_le`](crate::utils::vec_fr_to_bytes_le))
    ///
    /// Example:
    /// ```
    /// use rln::circuit::Fr;
    /// use rln::utils::*;
    ///
    /// let tree_height = 20;
    /// let start_index = 10;
    /// let no_of_leaves = 256;
    ///
    /// // We reset the tree
    /// rln.set_tree(tree_height).unwrap();
    ///
    /// // Internal Merkle tree next_index value is now 0
    ///
    /// // We generate a vector of random leaves
    /// let mut leaves: Vec<Fr> = Vec::new();
    /// let mut rng = thread_rng();
    /// for _ in 0..no_of_leaves {
    ///     let (_, id_commitment) = keygen();
    ///     leaves.push(id_commitment);
    /// }
    ///
    /// // We add leaves in a batch into the tree
    /// let mut buffer = Cursor::new(vec_fr_to_bytes_le(&leaves));
    /// rln.set_leaves_from(index, &mut buffer).unwrap();
    ///
    /// // We set 256 leaves starting from index 10: next_index value is now max(0, 256+10) = 266
    ///
    /// // We set a leaf on next available index
    /// // id_commitment will be set at index 266
    /// let (_, id_commitment) = keygen();
    /// let mut buffer = Cursor::new(fr_to_bytes_le(&id_commitment));
    /// rln.set_next_leaf(&mut buffer).unwrap();
    /// ```
    pub fn set_next_leaf<R: Read>(&mut self, mut input_data: R) -> color_eyre::Result<()> {
        // We read input
        let mut leaf_byte: Vec<u8> = Vec::new();
        input_data.read_to_end(&mut leaf_byte)?;

        // We set the leaf at input index
        let (leaf, _) = bytes_le_to_fr(&leaf_byte);
        self.tree.update_next(leaf)?;

        Ok(())
    }

    /// Sets the value of the leaf at position index to the harcoded default value.
    ///
    /// This function does not change the internal Merkle tree `next_index` value.
    ///
    /// Input values are:
    /// - `index`: the index of the leaf whose value will be reset
    ///
    /// Example
    /// ```
    ///
    /// let index = 10;
    /// rln.delete_leaf(index).unwrap();
    /// ```
    pub fn delete_leaf(&mut self, index: usize) -> color_eyre::Result<()> {
        self.tree.delete(index)?;
        Ok(())
    }

    /// Returns the Merkle tree root
    ///
    /// Output values are:
    /// - `output_data`: a writer receiving the serialization of the root value (serialization done with [`rln::utils::fr_to_bytes_le`](crate::utils::fr_to_bytes_le))
    ///
    /// Example
    /// ```
    /// use rln::utils::*;
    ///
    /// let mut buffer = Cursor::new(Vec::<u8>::new());
    /// rln.get_root(&mut buffer).unwrap();
    /// let (root, _) = bytes_le_to_fr(&buffer.into_inner());
    /// ```
    pub fn get_root<W: Write>(&self, mut output_data: W) -> color_eyre::Result<()> {
        let root = self.tree.root();
        output_data.write_all(&fr_to_bytes_le(&root))?;

        Ok(())
    }

    /// Returns the Merkle proof of the leaf at position index
    ///
    /// Input values are:
    /// - `index`: the index of the leaf
    ///
    /// Output values are:
    /// - `output_data`: a writer receiving the serialization of the path elements and path indexes (serialization done with [`rln::utils::vec_fr_to_bytes_le`](crate::utils::vec_fr_to_bytes_le) and [`rln::utils::vec_u8_to_bytes_le`](crate::utils::vec_u8_to_bytes_le), respectively)
    ///
    /// Example
    /// ```
    /// use rln::utils::*;
    ///
    /// let index = 10;
    ///
    /// let mut buffer = Cursor::new(Vec::<u8>::new());
    /// rln.get_proof(index, &mut buffer).unwrap();
    ///
    /// let buffer_inner = buffer.into_inner();
    /// let (path_elements, read) = bytes_le_to_vec_fr(&buffer_inner);
    /// let (identity_path_index, _) = bytes_le_to_vec_u8(&buffer_inner[read..].to_vec());
    /// ```
    pub fn get_proof<W: Write>(&self, index: usize, mut output_data: W) -> color_eyre::Result<()> {
        let merkle_proof = self.tree.proof(index).expect("proof should exist");
        let path_elements = merkle_proof.get_path_elements();
        let identity_path_index = merkle_proof.get_path_index();

        output_data.write_all(&vec_fr_to_bytes_le(&path_elements)?)?;
        output_data.write_all(&vec_u8_to_bytes_le(&identity_path_index)?)?;

        Ok(())
    }

    ////////////////////////////////////////////////////////
    // zkSNARK APIs
    ////////////////////////////////////////////////////////
    /// Computes a zkSNARK RLN proof using a [`RLNWitnessInput`](crate::protocol::RLNWitnessInput).
    ///
    /// Input values are:
    /// - `input_data`: a reader for the serialization of a [`RLNWitnessInput`](crate::protocol::RLNWitnessInput) object, containing the public and private inputs to the ZK circuits (serialization done using [`rln::protocol::serialize_witness`](crate::protocol::serialize_witness))
    ///
    /// Output values are:
    /// - `output_data`: a writer receiving the serialization of the zkSNARK proof
    ///
    /// Example:
    /// ```
    /// use rln::protocol::*;
    ///
    /// let rln_witness = random_rln_witness(tree_height);
    /// let proof_values = proof_values_from_witness(&rln_witness);
    ///
    /// // We compute a Groth16 proof
    /// let mut input_buffer = Cursor::new(serialize_witness(&rln_witness));
    /// let mut output_buffer = Cursor::new(Vec::<u8>::new());
    /// rln.prove(&mut input_buffer, &mut output_buffer).unwrap();
    /// let zk_proof = output_buffer.into_inner();
    /// ```
    #[cfg(not(target_arch = "wasm32"))]
    pub fn prove<R: Read, W: Write>(
        &mut self,
        mut input_data: R,
        mut output_data: W,
    ) -> color_eyre::Result<()> {
        // We read input RLN witness and we deserialize it
        let mut serialized: Vec<u8> = Vec::new();
        input_data.read_to_end(&mut serialized)?;
        let (rln_witness, _) = deserialize_witness(&serialized)?;

        /*
        if self.witness_calculator.is_none() {
            self.witness_calculator = CIRCOM(&self.resources_folder);
        }
        */

        let proof = generate_proof(self.witness_calculator, &self.proving_key, &rln_witness)?;

        // Note: we export a serialization of ark-groth16::Proof not semaphore::Proof
        proof.serialize(&mut output_data)?;

        Ok(())
    }

    /// Verifies a zkSNARK RLN proof.
    ///
    /// Input values are:
    /// - `input_data`: a reader for the serialization of the RLN zkSNARK proof concatenated with a serialization of the circuit output values, i.e. `[ proof<128> | root<32> | epoch<32> | share_x<32> | share_y<32> | nullifier<32> | rln_identifier<32> ]`, where <_> indicates the byte length.
    ///
    /// The function returns true if the zkSNARK proof is valid with respect to the provided circuit output values, false otherwise.
    ///
    /// Example:
    /// ```
    /// use rln::protocol::*;
    ///
    /// let rln_witness = random_rln_witness(tree_height);
    ///
    /// // We compute a Groth16 proof
    /// let mut input_buffer = Cursor::new(serialize_witness(&rln_witness));
    /// let mut output_buffer = Cursor::new(Vec::<u8>::new());
    /// rln.prove(&mut input_buffer, &mut output_buffer).unwrap();
    /// let zk_proof = output_buffer.into_inner();
    ///
    /// // We prepare the input to prove API, consisting of zk_proof (compressed, 4*32 bytes) || proof_values (6*32 bytes)
    /// // In this example, we compute proof values directly from witness using the utility proof_values_from_witness
    /// let proof_values = proof_values_from_witness(&rln_witness);
    /// let serialized_proof_values = serialize_proof_values(&proof_values);
    ///
    /// // We build the input to the verify method
    /// let mut verify_data = Vec::<u8>::new();
    /// verify_data.extend(&zk_proof);
    /// verify_data.extend(&proof_values);
    /// let mut input_buffer = Cursor::new(verify_data);
    ///
    /// // We verify the Groth16 proof against the provided zk-proof and proof values
    /// let verified = rln.verify(&mut input_buffer).unwrap();
    ///
    /// assert!(verified);
    /// ```
    pub fn verify<R: Read>(&self, mut input_data: R) -> color_eyre::Result<bool> {
        // Input data is serialized for Curve as:
        // serialized_proof (compressed, 4*32 bytes) || serialized_proof_values (6*32 bytes), i.e.
        // [ proof<128> | root<32> | epoch<32> | share_x<32> | share_y<32> | nullifier<32> | rln_identifier<32> ]
        let mut input_byte: Vec<u8> = Vec::new();
        input_data.read_to_end(&mut input_byte)?;
        let proof = ArkProof::deserialize(&mut Cursor::new(&input_byte[..128]))?;

        let (proof_values, _) = deserialize_proof_values(&input_byte[128..]);

        let verified = verify_proof(&self.verification_key, &proof, &proof_values)?;

        Ok(verified)
    }

    /// Computes a zkSNARK RLN proof from the identity secret, the Merkle tree index, the epoch and signal.
    ///
    /// Input values are:
    /// - `input_data`: a reader for the serialization of `[ identity_secret<32> | id_index<8> | epoch<32> | signal_len<8> | signal<var> ]`
    ///
    /// Output values are:
    /// - `output_data`: a writer receiving the serialization of the zkSNARK proof and the circuit evaluations outputs, i.e. `[ proof<128> | root<32> | epoch<32> | share_x<32> | share_y<32> | nullifier<32> | rln_identifier<32> ]`
    ///
    /// Example    
    /// ```
    /// use rln::protocol::*:
    /// use rln::utils::*;
    ///
    /// // Generate identity pair
    /// let (identity_secret_hash, id_commitment) = keygen();
    ///
    /// // We set as leaf id_commitment after storing its index
    /// let identity_index = 10;
    /// let mut buffer = Cursor::new(fr_to_bytes_le(&id_commitment));
    /// rln.set_leaf(identity_index, &mut buffer).unwrap();
    ///
    /// // We generate a random signal
    /// let mut rng = rand::thread_rng();
    /// let signal: [u8; 32] = rng.gen();
    /// let signal_len = u64::try_from(signal.len()).unwrap();
    ///
    /// // We generate a random epoch
    /// let epoch = hash_to_field(b"test-epoch");
    ///
    /// // We prepare input for generate_rln_proof API
    /// // input_data is [ identity_secret<32> | id_index<8> | epoch<32> | signal_len<8> | signal<var> ]
    /// let mut serialized: Vec<u8> = Vec::new();
    /// serialized.append(&mut fr_to_bytes_le(&identity_secret_hash));
    /// serialized.append(&mut identity_index.to_le_bytes().to_vec());
    /// serialized.append(&mut fr_to_bytes_le(&epoch));
    /// serialized.append(&mut signal_len.to_le_bytes().to_vec());
    /// serialized.append(&mut signal.to_vec());
    ///
    /// let mut input_buffer = Cursor::new(serialized);
    /// let mut output_buffer = Cursor::new(Vec::<u8>::new());
    /// rln.generate_rln_proof(&mut input_buffer, &mut output_buffer)
    ///     .unwrap();
    ///
    /// // proof_data is [ proof<128> | root<32> | epoch<32> | share_x<32> | share_y<32> | nullifier<32> |  rln_identifier<32> ]
    /// let mut proof_data = output_buffer.into_inner();
    /// ```
    #[cfg(not(target_arch = "wasm32"))]
    pub fn generate_rln_proof<R: Read, W: Write>(
        &mut self,
        mut input_data: R,
        mut output_data: W,
    ) -> color_eyre::Result<()> {
        // We read input RLN witness and we deserialize it
        let mut witness_byte: Vec<u8> = Vec::new();
        input_data.read_to_end(&mut witness_byte)?;
        let (rln_witness, _) = proof_inputs_to_rln_witness(&mut self.tree, &witness_byte)?;
        let proof_values = proof_values_from_witness(&rln_witness);

        let proof = generate_proof(self.witness_calculator, &self.proving_key, &rln_witness)?;

        // Note: we export a serialization of ark-groth16::Proof not semaphore::Proof
        // This proof is compressed, i.e. 128 bytes long
        proof.serialize(&mut output_data)?;
        output_data.write_all(&serialize_proof_values(&proof_values))?;

        Ok(())
    }

    // TODO: this function seems to use redundant witness (as bigint and serialized) and should be refactored
    // Generate RLN Proof using a witness calculated from outside zerokit
    //
    // output_data is  [ proof<128> | root<32> | epoch<32> | share_x<32> | share_y<32> | nullifier<32> | rln_identifier<32> ]
    // we skip it from documentation for now
    #[doc(hidden)]
    pub fn generate_rln_proof_with_witness<W: Write>(
        &mut self,
        calculated_witness: Vec<BigInt>,
        rln_witness_vec: Vec<u8>,
        mut output_data: W,
    ) -> color_eyre::Result<()> {
        let (rln_witness, _) = deserialize_witness(&rln_witness_vec[..])?;
        let proof_values = proof_values_from_witness(&rln_witness);

        let proof = generate_proof_with_witness(calculated_witness, &self.proving_key).unwrap();

        // Note: we export a serialization of ark-groth16::Proof not semaphore::Proof
        // This proof is compressed, i.e. 128 bytes long
        proof.serialize(&mut output_data)?;
        output_data.write_all(&serialize_proof_values(&proof_values))?;
        Ok(())
    }

    /// Verifies a zkSNARK RLN proof against the provided proof values and the state of the internal Merkle tree.
    ///
    /// Input values are:
    /// - `input_data`: a reader for the serialization of the RLN zkSNARK proof concatenated with a serialization of the circuit output values and the signal information, i.e. `[ proof<128> | root<32> | epoch<32> | share_x<32> | share_y<32> | nullifier<32> | rln_identifier<32> | signal_len<8> | signal<var> ]`
    ///
    /// The function returns true if the zkSNARK proof is valid with respect to the provided circuit output values and signal. Returns false otherwise.
    ///
    /// Note that contrary to [`verify`](crate::public::RLN::verify), this function takes additionaly as input the signal and further verifies if
    /// - the Merkle tree root corresponds to the root provided as input;
    /// - the input signal corresponds to the Shamir's x coordinate provided as input
    /// - the hardcoded application [RLN identifier](crate::public::RLN_IDENTIFIER) corresponds to the RLN identifier provided as input
    ///
    /// Example
    /// ```
    /// // proof_data is computed as in the example code snippet provided for rln::public::RLN::generate_rln_proof
    ///
    /// // We prepare input for verify_rln_proof API
    /// // input_data is [ proof<128> | share_y<32> | nullifier<32> | root<32> | epoch<32> | share_x<32> | rln_identifier<32> | signal_len<8> | signal<var> ]
    /// // that is [ proof_data || signal_len<8> | signal<var> ]
    /// proof_data.append(&mut signal_len.to_le_bytes().to_vec());
    /// proof_data.append(&mut signal.to_vec());
    ///
    /// let mut input_buffer = Cursor::new(proof_data);
    /// let verified = rln.verify_rln_proof(&mut input_buffer).unwrap();
    ///
    /// assert!(verified);
    /// ```
    pub fn verify_rln_proof<R: Read>(&self, mut input_data: R) -> color_eyre::Result<bool> {
        let mut serialized: Vec<u8> = Vec::new();
        input_data.read_to_end(&mut serialized)?;
        let mut all_read = 0;
        let proof = ArkProof::deserialize(&mut Cursor::new(&serialized[..128].to_vec()))?;
        all_read += 128;
        let (proof_values, read) = deserialize_proof_values(&serialized[all_read..]);
        all_read += read;

        let signal_len =
            u64::from_le_bytes(serialized[all_read..all_read + 8].try_into()?) as usize;
        all_read += 8;

        let signal: Vec<u8> = serialized[all_read..all_read + signal_len].to_vec();

        let verified = verify_proof(&self.verification_key, &proof, &proof_values)?;

        // Consistency checks to counter proof tampering
        let x = hash_to_field(&signal);
        Ok(verified
            && (self.tree.root() == proof_values.root)
            && (x == proof_values.x)
            && (proof_values.rln_identifier == hash_to_field(RLN_IDENTIFIER)))
    }

    /// Verifies a zkSNARK RLN proof against the provided proof values and a set of allowed Merkle tree roots.
    ///
    /// Input values are:
    /// - `input_data`: a reader for the serialization of the RLN zkSNARK proof concatenated with a serialization of the circuit output values and the signal information, i.e. `[ proof<128> | root<32> | epoch<32> | share_x<32> | share_y<32> | nullifier<32> | rln_identifier<32> | signal_len<8> | signal<var> ]`
    /// - `roots_data`: a reader for the serialization of a vector of roots, i.e. `[ number_of_roots<8> | root_1<32> | ... | root_n<32> ]` (number_of_roots is a uint64 in little-endian, roots are serialized using `rln::utils::fr_to_bytes_le`))
    ///
    /// The function returns true if the zkSNARK proof is valid with respect to the provided circuit output values, signal and roots. Returns false otherwise.
    ///
    /// Note that contrary to [`verify_rln_proof`](crate::public::RLN::verify_rln_proof), this function does not check if the internal Merkle tree root corresponds to the root provided as input, but rather checks if the root provided as input in `input_data` corresponds to one of the roots serialized in `roots_data`.
    ///
    /// If `roots_data` contains no root (is empty), root validation is skipped and the proof will be correctly verified only if the other proof values results valid (i.e., zk-proof, signal, x-coordinate, RLN identifier)
    ///   
    /// Example
    /// ```
    /// // proof_data is computed as in the example code snippet provided for rln::public::RLN::generate_rln_proof
    ///
    /// // If no roots is provided, proof validation is skipped and if the remaining proof values are valid, the proof will be correctly verified
    /// let mut input_buffer = Cursor::new(proof_data);
    /// let mut roots_serialized: Vec<u8> = Vec::new();
    /// let mut roots_buffer = Cursor::new(roots_serialized.clone());
    /// let verified = rln
    ///     .verify_with_roots(&mut input_buffer.clone(), &mut roots_buffer)
    ///     .unwrap();
    ///
    /// assert!(verified);
    ///
    /// // We serialize in the roots buffer some random values and we check that the proof is not verified since doesn't contain the correct root the proof refers to
    /// for _ in 0..5 {
    ///     roots_serialized.append(&mut fr_to_bytes_le(&Fr::rand(&mut rng)));
    /// }
    /// roots_buffer = Cursor::new(roots_serialized.clone());
    /// let verified = rln
    ///     .verify_with_roots(&mut input_buffer.clone(), &mut roots_buffer)
    ///     .unwrap();
    ///
    /// assert!(verified == false);
    ///
    /// // We get the root of the tree obtained adding one leaf per time
    /// let mut buffer = Cursor::new(Vec::<u8>::new());
    /// rln.get_root(&mut buffer).unwrap();
    /// let (root, _) = bytes_le_to_fr(&buffer.into_inner());
    ///
    /// // We add the real root and we check if now the proof is verified
    /// roots_serialized.append(&mut fr_to_bytes_le(&root));
    /// roots_buffer = Cursor::new(roots_serialized.clone());
    /// let verified = rln
    ///     .verify_with_roots(&mut input_buffer.clone(), &mut roots_buffer)
    ///     .unwrap();
    ///
    /// assert!(verified);
    /// ```
    pub fn verify_with_roots<R: Read>(
        &self,
        mut input_data: R,
        mut roots_data: R,
    ) -> color_eyre::Result<bool> {
        let mut serialized: Vec<u8> = Vec::new();
        input_data.read_to_end(&mut serialized)?;
        let mut all_read = 0;
        let proof = ArkProof::deserialize(&mut Cursor::new(&serialized[..128].to_vec()))?;
        all_read += 128;
        let (proof_values, read) = deserialize_proof_values(&serialized[all_read..]);
        all_read += read;

        let signal_len =
            u64::from_le_bytes(serialized[all_read..all_read + 8].try_into()?) as usize;
        all_read += 8;

        let signal: Vec<u8> = serialized[all_read..all_read + signal_len].to_vec();

        let verified = verify_proof(&self.verification_key, &proof, &proof_values)?;

        // First consistency checks to counter proof tampering
        let x = hash_to_field(&signal);
        let partial_result = verified
            && (x == proof_values.x)
            && (proof_values.rln_identifier == hash_to_field(RLN_IDENTIFIER));

        // We skip root validation if proof is already invalid
        if !partial_result {
            return Ok(partial_result);
        }

        // We read passed roots
        let mut roots_serialized: Vec<u8> = Vec::new();
        roots_data.read_to_end(&mut roots_serialized)?;

        // The vector where we'll store read roots
        let mut roots: Vec<Fr> = Vec::new();

        // We expect each root to be fr_byte_size() bytes long.
        let fr_size = fr_byte_size();

        // We read the buffer and convert to Fr as much as we can
        all_read = 0;
        while all_read + fr_size <= roots_serialized.len() {
            let (root, read) = bytes_le_to_fr(&roots_serialized[all_read..]);
            all_read += read;
            roots.push(root);
        }

        // We validate the root
        let roots_verified: bool = if roots.is_empty() {
            // If no root is passed in roots_buffer, we skip proof's root check
            true
        } else {
            // Otherwise we check if proof's root is contained in the passed buffer
            roots.contains(&proof_values.root)
        };

        // We combine all checks
        Ok(partial_result && roots_verified)
    }

    ////////////////////////////////////////////////////////
    // Utils
    ////////////////////////////////////////////////////////

    /// Returns an identity secret and identity commitment pair.
    ///
    /// The identity commitment is the Poseidon hash of the identity secret.
    ///
    /// Output values are:
    /// - `output_data`: a writer receiving the serialization of the identity secret and identity commitment (serialization done with `rln::utils::fr_to_bytes_le`)
    ///
    /// Example
    /// ```
    /// use rln::protocol::*;
    ///
    /// // We generate an identity pair
    /// let mut buffer = Cursor::new(Vec::<u8>::new());
    /// rln.key_gen(&mut buffer).unwrap();
    ///
    /// // We deserialize the keygen output
    /// let (identity_secret_hash, id_commitment) = deserialize_identity_pair(buffer.into_inner());
    /// ```
    pub fn key_gen<W: Write>(&self, mut output_data: W) -> color_eyre::Result<()> {
        let (identity_secret_hash, id_commitment) = keygen();
        output_data.write_all(&fr_to_bytes_le(&identity_secret_hash))?;
        output_data.write_all(&fr_to_bytes_le(&id_commitment))?;

        Ok(())
    }

    /// Returns an identity trapdoor, nullifier, secret and commitment tuple.
    ///
    /// The identity secret is the Poseidon hash of the identity trapdoor and identity nullifier.
    ///
    /// The identity commitment is the Poseidon hash of the identity secret.
    ///
    /// Generated credentials are compatible with [Semaphore](https://semaphore.appliedzkp.org/docs/guides/identities)'s credentials.
    ///
    /// Output values are:
    /// - `output_data`: a writer receiving the serialization of the identity tapdoor, identity nullifier, identity secret and identity commitment (serialization done with `rln::utils::fr_to_bytes_le`)
    ///
    /// Example
    /// ```
    /// use rln::protocol::*;
    ///
    /// // We generate an identity tuple
    /// let mut buffer = Cursor::new(Vec::<u8>::new());
    /// rln.extended_key_gen(&mut buffer).unwrap();
    ///
    /// // We deserialize the keygen output
    /// let (identity_trapdoor, identity_nullifier, identity_secret_hash, id_commitment) = deserialize_identity_tuple(buffer.into_inner());
    /// ```
    pub fn extended_key_gen<W: Write>(&self, mut output_data: W) -> color_eyre::Result<()> {
        let (identity_trapdoor, identity_nullifier, identity_secret_hash, id_commitment) =
            extended_keygen();
        output_data.write_all(&fr_to_bytes_le(&identity_trapdoor))?;
        output_data.write_all(&fr_to_bytes_le(&identity_nullifier))?;
        output_data.write_all(&fr_to_bytes_le(&identity_secret_hash))?;
        output_data.write_all(&fr_to_bytes_le(&id_commitment))?;

        Ok(())
    }

    /// Returns an identity secret and identity commitment pair generated using a seed.
    ///
    /// The identity commitment is the Poseidon hash of the identity secret.
    ///
    /// Input values are:
    /// - `input_data`: a reader for the byte vector containing the seed
    ///
    /// Output values are:
    /// - `output_data`: a writer receiving the serialization of the identity secret and identity commitment (serialization done with [`rln::utils::fr_to_bytes_le`](crate::utils::fr_to_bytes_le))
    ///
    /// Example
    /// ```
    /// use rln::protocol::*;
    ///
    /// let seed_bytes: &[u8] = &[0, 1, 2, 3, 4, 5, 6, 7, 8, 9];
    ///
    /// let mut input_buffer = Cursor::new(&seed_bytes);
    /// let mut output_buffer = Cursor::new(Vec::<u8>::new());
    /// rln.seeded_key_gen(&mut input_buffer, &mut output_buffer)
    ///     .unwrap();
    ///
    /// // We deserialize the keygen output
    /// let (identity_secret_hash, id_commitment) = deserialize_identity_pair(output_buffer.into_inner());
    /// ```
    pub fn seeded_key_gen<R: Read, W: Write>(
        &self,
        mut input_data: R,
        mut output_data: W,
    ) -> color_eyre::Result<()> {
        let mut serialized: Vec<u8> = Vec::new();
        input_data.read_to_end(&mut serialized)?;

        let (identity_secret_hash, id_commitment) = seeded_keygen(&serialized);
        output_data.write_all(&fr_to_bytes_le(&identity_secret_hash))?;
        output_data.write_all(&fr_to_bytes_le(&id_commitment))?;

        Ok(())
    }

    /// Returns an identity trapdoor, nullifier, secret and commitment tuple generated using a seed.
    ///
    /// The identity secret is the Poseidon hash of the identity trapdoor and identity nullifier.
    ///
    /// The identity commitment is the Poseidon hash of the identity secret.
    ///
    /// Generated credentials are compatible with [Semaphore](https://semaphore.appliedzkp.org/docs/guides/identities)'s credentials.
    ///
    /// Input values are:
    /// - `input_data`: a reader for the byte vector containing the seed
    ///
    /// Output values are:
    /// - `output_data`: a writer receiving the serialization of the identity tapdoor, identity nullifier, identity secret and identity commitment (serialization done with `rln::utils::fr_to_bytes_le`)
    ///
    /// Example
    /// ```
    /// use rln::protocol::*;
    ///
    /// let seed_bytes: &[u8] = &[0, 1, 2, 3, 4, 5, 6, 7, 8, 9];
    ///
    /// let mut input_buffer = Cursor::new(&seed_bytes);
    /// let mut output_buffer = Cursor::new(Vec::<u8>::new());
    /// rln.seeded_key_gen(&mut input_buffer, &mut output_buffer)
    ///     .unwrap();
    ///
    /// // We deserialize the keygen output
    /// let (identity_trapdoor, identity_nullifier, identity_secret_hash, id_commitment) = deserialize_identity_tuple(buffer.into_inner());
    /// ```
    pub fn seeded_extended_key_gen<R: Read, W: Write>(
        &self,
        mut input_data: R,
        mut output_data: W,
    ) -> color_eyre::Result<()> {
        let mut serialized: Vec<u8> = Vec::new();
        input_data.read_to_end(&mut serialized)?;

        let (identity_trapdoor, identity_nullifier, identity_secret_hash, id_commitment) =
            extended_seeded_keygen(&serialized);
        output_data.write_all(&fr_to_bytes_le(&identity_trapdoor))?;
        output_data.write_all(&fr_to_bytes_le(&identity_nullifier))?;
        output_data.write_all(&fr_to_bytes_le(&identity_secret_hash))?;
        output_data.write_all(&fr_to_bytes_le(&id_commitment))?;

        Ok(())
    }

    /// Recovers the identity secret from two set of proof values computed for same secret in same epoch.
    ///
    /// Input values are:
    /// - `input_proof_data_1`: a reader for the serialization of a RLN zkSNARK proof concatenated with a serialization of the circuit output values and -optionally- the signal information, i.e. either `[ proof<128> | root<32> | epoch<32> | share_x<32> | share_y<32> | nullifier<32> | rln_identifier<32> ]` or `[ proof<128> | root<32> | epoch<32> | share_x<32> | share_y<32> | nullifier<32> | rln_identifier<32> | signal_len<8> | signal<var> ]` (to maintain compatibility with both output of [`generate_rln_proof`](crate::public::RLN::generate_rln_proof) and input of [`verify_rln_proof`](crate::public::RLN::verify_rln_proof))
    /// - `input_proof_data_2`: same as `input_proof_data_1`
    ///
    /// Output values are:
    /// - `output_data`: a writer receiving the serialization of the recovered identity secret hash field element if correctly recovered (serialization done with [`rln::utils::fr_to_bytes_le`](crate::utils::fr_to_bytes_le)), a writer receiving an empty byte vector if not.
    ///
    /// Example
    /// ```
    /// // identity_secret_hash, proof_data_1 and proof_data_2 are computed as in the example code snippet provided for rln::public::RLN::generate_rln_proof using same identity secret and epoch (but not necessarily same signal)
    ///
    /// let mut input_proof_data_1 = Cursor::new(proof_data_1);
    /// let mut input_proof_data_2 = Cursor::new(proof_data_2);
    /// let mut output_buffer = Cursor::new(Vec::<u8>::new());
    /// rln.recover_id_secret(
    ///     &mut input_proof_data_1,
    ///     &mut input_proof_data_2,
    ///     &mut output_buffer,
    /// )
    /// .unwrap();
    ///
    /// let serialized_identity_secret_hash = output_buffer.into_inner();
    ///
    /// // We ensure that a non-empty value is written to output_buffer
    /// assert!(!serialized_identity_secret_hash.is_empty());
    ///
    /// // We check if the recovered identity secret hash corresponds to the original one
    /// let (recovered_identity_secret_hash, _) = bytes_le_to_fr(&serialized_identity_secret_hash);
    /// assert_eq!(recovered_identity_secret_hash, identity_secret_hash);
    /// ```
    pub fn recover_id_secret<R: Read, W: Write>(
        &self,
        mut input_proof_data_1: R,
        mut input_proof_data_2: R,
        mut output_data: W,
    ) -> color_eyre::Result<()> {
        // We deserialize the two proofs and we get the corresponding RLNProofValues objects
        let mut serialized: Vec<u8> = Vec::new();
        input_proof_data_1.read_to_end(&mut serialized)?;
        // We skip deserialization of the zk-proof at the beginning
        let (proof_values_1, _) = deserialize_proof_values(&serialized[128..]);
        let external_nullifier_1 =
            utils_poseidon_hash(&[proof_values_1.epoch, proof_values_1.rln_identifier]);

        let mut serialized: Vec<u8> = Vec::new();
        input_proof_data_2.read_to_end(&mut serialized)?;
        // We skip deserialization of the zk-proof at the beginning
        let (proof_values_2, _) = deserialize_proof_values(&serialized[128..]);
        let external_nullifier_2 =
            utils_poseidon_hash(&[proof_values_2.epoch, proof_values_2.rln_identifier]);

        // We continue only if the proof values are for the same epoch
        // The idea is that proof values that go as input to this function are verified first (with zk-proof verify), hence ensuring validity of epoch and other fields.
        // Only in case all fields are valid, an external_nullifier for the message will be stored (otherwise signal/proof will be simply discarded)
        // If the nullifier matches one already seen, we can recovery of identity secret.
        if external_nullifier_1 == external_nullifier_2 {
            // We extract the two shares
            let share1 = (proof_values_1.x, proof_values_1.y);
            let share2 = (proof_values_2.x, proof_values_2.y);

            // We recover the secret
            let recovered_identity_secret_hash =
                compute_id_secret(share1, share2, external_nullifier_1);

            // If an identity secret hash is recovered, we write it to output_data, otherwise nothing will be written.
            if let Ok(identity_secret_hash) = recovered_identity_secret_hash {
                output_data.write_all(&fr_to_bytes_le(&identity_secret_hash))?;
            }
        }

        Ok(())
    }

<<<<<<< HEAD
    /// Hashes an input signal to an element in the working prime field.
    ///
    /// The result is computed as the Keccak256 of the input signal modulo the prime field characteristic.
    ///
    /// Input values are:
    /// - `input_data`: a reader for the byte vector containing the input signal.
    ///
    /// Output values are:
    /// - `output_data`: a writer receiving the serialization of the resulting field element (serialization done with [`rln::utils::fr_to_bytes_le`](crate::utils::fr_to_bytes_le))
    ///
    /// Example
    /// ```
    /// let signal: &[u8] = &[0, 1, 2, 3, 4, 5, 6, 7, 8, 9];
    ///
    /// let mut input_buffer = Cursor::new(&signal);
    /// let mut output_buffer = Cursor::new(Vec::<u8>::new());
    /// rln.hash(&mut input_buffer, &mut output_buffer)
    ///     .unwrap();
    ///
    /// // We deserialize the keygen output
    /// let field_element = deserialize_field_element(output_buffer.into_inner());
    /// ```
    pub fn hash<R: Read, W: Write>(
        &self,
        mut input_data: R,
        mut output_data: W,
    ) -> color_eyre::Result<()> {
        let mut serialized: Vec<u8> = Vec::new();
        input_data.read_to_end(&mut serialized)?;

        let hash = hash_to_field(&serialized);
        output_data.write_all(&fr_to_bytes_le(&hash))?;

        Ok(())
    }

=======
>>>>>>> a6145ab2
    /// Returns the serialization of a [`RLNWitnessInput`](crate::protocol::RLNWitnessInput) populated from the identity secret, the Merkle tree index, the epoch and signal.
    ///
    /// Input values are:
    /// - `input_data`: a reader for the serialization of `[ identity_secret<32> | id_index<8> | epoch<32> | signal_len<8> | signal<var> ]`
    ///
    /// The function returns the corresponding [`RLNWitnessInput`](crate::protocol::RLNWitnessInput) object serialized using [`rln::protocol::serialize_witness`](crate::protocol::serialize_witness)).
    pub fn get_serialized_rln_witness<R: Read>(
        &mut self,
        mut input_data: R,
    ) -> color_eyre::Result<Vec<u8>> {
        // We read input RLN witness and we deserialize it
        let mut witness_byte: Vec<u8> = Vec::new();
        input_data.read_to_end(&mut witness_byte)?;
        let (rln_witness, _) = proof_inputs_to_rln_witness(&mut self.tree, &witness_byte)?;

        serialize_witness(&rln_witness)
    }

    /// Converts a byte serialization of a [`RLNWitnessInput`](crate::protocol::RLNWitnessInput) object to the corresponding JSON serialization.
    ///
    /// Input values are:
    /// - `serialized_witness`: the byte serialization of a [`RLNWitnessInput`](crate::protocol::RLNWitnessInput) object (serialization done with  [`rln::protocol::serialize_witness`](crate::protocol::serialize_witness)).
    ///
    /// The function returns the corresponding JSON encoding of the input [`RLNWitnessInput`](crate::protocol::RLNWitnessInput) object.
    pub fn get_rln_witness_json(
        &mut self,
        serialized_witness: &[u8],
    ) -> color_eyre::Result<serde_json::Value> {
        let (rln_witness, _) = deserialize_witness(serialized_witness)?;
        get_json_inputs(&rln_witness)
    }
}

#[cfg(not(target_arch = "wasm32"))]
impl Default for RLN<'_> {
    fn default() -> Self {
        let tree_height = TEST_TREE_HEIGHT;
        let buffer = Cursor::new(TEST_RESOURCES_FOLDER);
        Self::new(tree_height, buffer).unwrap()
    }
}

/// Hashes an input signal to an element in the working prime field.
///
/// The result is computed as the Keccak256 of the input signal modulo the prime field characteristic.
///
/// Input values are:
/// - `input_data`: a reader for the byte vector containing the input signal.
///
/// Output values are:
/// - `output_data`: a writer receiving the serialization of the resulting field element (serialization done with [`rln::utils::fr_to_bytes_le`](crate::utils::fr_to_bytes_le))
///
/// Example
/// ```
/// let signal: &[u8] = &[0, 1, 2, 3, 4, 5, 6, 7, 8, 9];
///
/// let mut input_buffer = Cursor::new(&signal);
/// let mut output_buffer = Cursor::new(Vec::<u8>::new());
/// hash(&mut input_buffer, &mut output_buffer)
///     .unwrap();
///
/// // We deserialize the keygen output
/// let field_element = deserialize_field_element(output_buffer.into_inner());
/// ```
pub fn hash<R: Read, W: Write>(mut input_data: R, mut output_data: W) -> io::Result<()> {
    let mut serialized: Vec<u8> = Vec::new();
    input_data.read_to_end(&mut serialized)?;

    let hash = hash_to_field(&serialized);
    output_data.write_all(&fr_to_bytes_le(&hash))?;

    Ok(())
}

/// Hashes a set of elements to a single element in the working prime field, using Poseidon.
///
/// The result is computed as the Poseidon Hash of the input signal.
///
/// Input values are:
/// - `input_data`: a reader for the byte vector containing the input signal.
///
/// Output values are:
/// - `output_data`: a writer receiving the serialization of the resulting field element (serialization done with [`rln::utils::fr_to_bytes_le`](crate::utils::fr_to_bytes_le))
///
/// Example
/// ```
/// let data = vec![hash_to_field(b"foo")];
/// let signal = vec_fr_to_bytes_le(&data);
///
/// let mut input_buffer = Cursor::new(&signal);
/// let mut output_buffer = Cursor::new(Vec::<u8>::new());
/// poseidon_hash(&mut input_buffer, &mut output_buffer)
///     .unwrap();
///
/// // We deserialize the hash output
/// let hash_result = deserialize_field_element(output_buffer.into_inner());
/// ```
pub fn poseidon_hash<R: Read, W: Write>(mut input_data: R, mut output_data: W) -> io::Result<()> {
    let mut serialized: Vec<u8> = Vec::new();
    input_data.read_to_end(&mut serialized)?;

    let (inputs, _) = bytes_le_to_vec_fr(&serialized);
    let hash = utils_poseidon_hash(inputs.as_ref());
    output_data.write_all(&fr_to_bytes_le(&hash))?;

    Ok(())
}

#[cfg(test)]
mod test {
    use super::*;
    use ark_std::{rand::thread_rng, UniformRand};
    use rand::Rng;

    #[test]
    // We test merkle batch Merkle tree additions
    fn test_merkle_operations() {
        let tree_height = TEST_TREE_HEIGHT;
        let no_of_leaves = 256;

        // We generate a vector of random leaves
        let mut leaves: Vec<Fr> = Vec::new();
        let mut rng = thread_rng();
        for _ in 0..no_of_leaves {
            leaves.push(Fr::rand(&mut rng));
        }

        // We create a new tree
        let input_buffer = Cursor::new(TEST_RESOURCES_FOLDER);
        let mut rln = RLN::new(tree_height, input_buffer).unwrap();

        // We first add leaves one by one specifying the index
        for (i, leaf) in leaves.iter().enumerate() {
            // We check if the number of leaves set is consistent
            assert_eq!(rln.tree.leaves_set(), i);

            let mut buffer = Cursor::new(fr_to_bytes_le(&leaf));
            rln.set_leaf(i, &mut buffer).unwrap();
        }

        // We get the root of the tree obtained adding one leaf per time
        let mut buffer = Cursor::new(Vec::<u8>::new());
        rln.get_root(&mut buffer).unwrap();
        let (root_single, _) = bytes_le_to_fr(&buffer.into_inner());

        // We reset the tree to default
        rln.set_tree(tree_height).unwrap();

        // We add leaves one by one using the internal index (new leaves goes in next available position)
        for leaf in &leaves {
            let mut buffer = Cursor::new(fr_to_bytes_le(&leaf));
            rln.set_next_leaf(&mut buffer).unwrap();
        }

        // We check if numbers of leaves set is consistent
        assert_eq!(rln.tree.leaves_set(), no_of_leaves);

        // We get the root of the tree obtained adding leaves using the internal index
        let mut buffer = Cursor::new(Vec::<u8>::new());
        rln.get_root(&mut buffer).unwrap();
        let (root_next, _) = bytes_le_to_fr(&buffer.into_inner());

        assert_eq!(root_single, root_next);

        // We reset the tree to default
        rln.set_tree(tree_height).unwrap();

        // We add leaves in a batch into the tree
        let mut buffer = Cursor::new(vec_fr_to_bytes_le(&leaves).unwrap());
        rln.init_tree_with_leaves(&mut buffer).unwrap();

        // We check if number of leaves set is consistent
        assert_eq!(rln.tree.leaves_set(), no_of_leaves);

        // We get the root of the tree obtained adding leaves in batch
        let mut buffer = Cursor::new(Vec::<u8>::new());
        rln.get_root(&mut buffer).unwrap();
        let (root_batch, _) = bytes_le_to_fr(&buffer.into_inner());

        assert_eq!(root_single, root_batch);

        // We now delete all leaves set and check if the root corresponds to the empty tree root
        // delete calls over indexes higher than no_of_leaves are ignored and will not increase self.tree.next_index
        for i in 0..2 * no_of_leaves {
            rln.delete_leaf(i).unwrap();
        }

        // We check if number of leaves set is consistent
        assert_eq!(rln.tree.leaves_set(), no_of_leaves);

        let mut buffer = Cursor::new(Vec::<u8>::new());
        rln.get_root(&mut buffer).unwrap();
        let (root_delete, _) = bytes_le_to_fr(&buffer.into_inner());

        // We reset the tree to default
        rln.set_tree(tree_height).unwrap();

        let mut buffer = Cursor::new(Vec::<u8>::new());
        rln.get_root(&mut buffer).unwrap();
        let (root_empty, _) = bytes_le_to_fr(&buffer.into_inner());

        assert_eq!(root_delete, root_empty);
    }

    #[test]
    // We test leaf setting with a custom index, to enable batch updates to the root
    // Uses `set_leaves_from` to set leaves in a batch, from index `start_index`
    fn test_leaf_setting_with_index() {
        let tree_height = TEST_TREE_HEIGHT;
        let no_of_leaves = 256;

        // We generate a vector of random leaves
        let mut leaves: Vec<Fr> = Vec::new();
        let mut rng = thread_rng();
        for _ in 0..no_of_leaves {
            leaves.push(Fr::rand(&mut rng));
        }

        // set_index is the index from which we start setting leaves
        // random number between 0..no_of_leaves
        let set_index = rng.gen_range(0..no_of_leaves) as usize;

        // We create a new tree
        let input_buffer = Cursor::new(TEST_RESOURCES_FOLDER);
        let mut rln = RLN::new(tree_height, input_buffer).unwrap();

        // We add leaves in a batch into the tree
        let mut buffer = Cursor::new(vec_fr_to_bytes_le(&leaves).unwrap());
        rln.init_tree_with_leaves(&mut buffer).unwrap();

        // We check if number of leaves set is consistent
        assert_eq!(rln.tree.leaves_set(), no_of_leaves);

        // We get the root of the tree obtained adding leaves in batch
        let mut buffer = Cursor::new(Vec::<u8>::new());
        rln.get_root(&mut buffer).unwrap();
        let (root_batch_with_init, _) = bytes_le_to_fr(&buffer.into_inner());

        // `init_tree_with_leaves` resets the tree to the height it was initialized with, using `set_tree`

        // We add leaves in a batch starting from index 0..set_index
        let mut buffer = Cursor::new(vec_fr_to_bytes_le(&leaves[0..set_index]).unwrap());
        rln.init_tree_with_leaves(&mut buffer).unwrap();

        // We add the remaining n leaves in a batch starting from index m
        let mut buffer = Cursor::new(vec_fr_to_bytes_le(&leaves[set_index..]).unwrap());
        rln.set_leaves_from(set_index, &mut buffer).unwrap();

        // We check if number of leaves set is consistent
        assert_eq!(rln.tree.leaves_set(), no_of_leaves);

        // We get the root of the tree obtained adding leaves in batch
        let mut buffer = Cursor::new(Vec::<u8>::new());
        rln.get_root(&mut buffer).unwrap();
        let (root_batch_with_custom_index, _) = bytes_le_to_fr(&buffer.into_inner());

        assert_eq!(root_batch_with_init, root_batch_with_custom_index);

        // We reset the tree to default
        rln.set_tree(tree_height).unwrap();

        // We add leaves one by one using the internal index (new leaves goes in next available position)
        for leaf in &leaves {
            let mut buffer = Cursor::new(fr_to_bytes_le(&leaf));
            rln.set_next_leaf(&mut buffer).unwrap();
        }

        // We check if numbers of leaves set is consistent
        assert_eq!(rln.tree.leaves_set(), no_of_leaves);

        // We get the root of the tree obtained adding leaves using the internal index
        let mut buffer = Cursor::new(Vec::<u8>::new());
        rln.get_root(&mut buffer).unwrap();
        let (root_single_additions, _) = bytes_le_to_fr(&buffer.into_inner());

        assert_eq!(root_batch_with_init, root_single_additions);
    }

    #[allow(unused_must_use)]
    #[test]
    // This test checks if `set_leaves_from` throws an error when the index is out of bounds
    fn test_set_leaves_bad_index() {
        let tree_height = TEST_TREE_HEIGHT;
        let no_of_leaves = 256;

        // We generate a vector of random leaves
        let mut leaves: Vec<Fr> = Vec::new();
        let mut rng = thread_rng();
        for _ in 0..no_of_leaves {
            leaves.push(Fr::rand(&mut rng));
        }
        let bad_index = (1 << tree_height) - rng.gen_range(0..no_of_leaves) as usize;

        // We create a new tree
        let input_buffer = Cursor::new(TEST_RESOURCES_FOLDER);
        let mut rln = RLN::new(tree_height, input_buffer).unwrap();

        // Get root of empty tree
        let mut buffer = Cursor::new(Vec::<u8>::new());
        rln.get_root(&mut buffer).unwrap();
        let (root_empty, _) = bytes_le_to_fr(&buffer.into_inner());

        // We add leaves in a batch into the tree
        let mut buffer = Cursor::new(vec_fr_to_bytes_le(&leaves).unwrap());
        rln.set_leaves_from(bad_index, &mut buffer)
            .expect_err("Should throw an error");

        // We check if number of leaves set is consistent
        assert_eq!(rln.tree.leaves_set(), 0);

        // Get the root of the tree
        let mut buffer = Cursor::new(Vec::<u8>::new());
        rln.get_root(&mut buffer).unwrap();
        let (root_after_bad_set, _) = bytes_le_to_fr(&buffer.into_inner());

        assert_eq!(root_empty, root_after_bad_set);
    }

    #[test]
    // This test is similar to the one in lib, but uses only public API
    fn test_groth16_proof() {
        let tree_height = TEST_TREE_HEIGHT;

        let input_buffer = Cursor::new(TEST_RESOURCES_FOLDER);
        let mut rln = RLN::new(tree_height, input_buffer).unwrap();

        // Note: we only test Groth16 proof generation, so we ignore setting the tree in the RLN object
        let rln_witness = random_rln_witness(tree_height);
        let proof_values = proof_values_from_witness(&rln_witness);

        // We compute a Groth16 proof
        let mut input_buffer = Cursor::new(serialize_witness(&rln_witness).unwrap());
        let mut output_buffer = Cursor::new(Vec::<u8>::new());
        rln.prove(&mut input_buffer, &mut output_buffer).unwrap();
        let serialized_proof = output_buffer.into_inner();

        // Before checking public verify API, we check that the (deserialized) proof generated by prove is actually valid
        let proof = ArkProof::deserialize(&mut Cursor::new(&serialized_proof)).unwrap();
        let verified = verify_proof(&rln.verification_key, &proof, &proof_values);
        assert!(verified.unwrap());

        // We prepare the input to prove API, consisting of serialized_proof (compressed, 4*32 bytes) || serialized_proof_values (6*32 bytes)
        let serialized_proof_values = serialize_proof_values(&proof_values);
        let mut verify_data = Vec::<u8>::new();
        verify_data.extend(&serialized_proof);
        verify_data.extend(&serialized_proof_values);
        let mut input_buffer = Cursor::new(verify_data);

        // We verify the Groth16 proof against the provided proof values
        let verified = rln.verify(&mut input_buffer).unwrap();

        assert!(verified);
    }

    #[test]
    fn test_rln_proof() {
        let tree_height = TEST_TREE_HEIGHT;
        let no_of_leaves = 256;

        // We generate a vector of random leaves
        let mut leaves: Vec<Fr> = Vec::new();
        let mut rng = thread_rng();
        for _ in 0..no_of_leaves {
            leaves.push(Fr::rand(&mut rng));
        }

        // We create a new RLN instance
        let input_buffer = Cursor::new(TEST_RESOURCES_FOLDER);
        let mut rln = RLN::new(tree_height, input_buffer).unwrap();

        // We add leaves in a batch into the tree
        let mut buffer = Cursor::new(vec_fr_to_bytes_le(&leaves).unwrap());
        rln.init_tree_with_leaves(&mut buffer).unwrap();

        // Generate identity pair
        let (identity_secret_hash, id_commitment) = keygen();

        // We set as leaf id_commitment after storing its index
        let identity_index = u64::try_from(rln.tree.leaves_set()).unwrap();
        let mut buffer = Cursor::new(fr_to_bytes_le(&id_commitment));
        rln.set_next_leaf(&mut buffer).unwrap();

        // We generate a random signal
        let mut rng = rand::thread_rng();
        let signal: [u8; 32] = rng.gen();
        let signal_len = u64::try_from(signal.len()).unwrap();

        // We generate a random epoch
        let epoch = hash_to_field(b"test-epoch");

        // We prepare input for generate_rln_proof API
        // input_data is [ identity_secret<32> | id_index<8> | epoch<32> | signal_len<8> | signal<var> ]
        let mut serialized: Vec<u8> = Vec::new();
        serialized.append(&mut fr_to_bytes_le(&identity_secret_hash));
        serialized.append(&mut identity_index.to_le_bytes().to_vec());
        serialized.append(&mut fr_to_bytes_le(&epoch));
        serialized.append(&mut signal_len.to_le_bytes().to_vec());
        serialized.append(&mut signal.to_vec());

        let mut input_buffer = Cursor::new(serialized);
        let mut output_buffer = Cursor::new(Vec::<u8>::new());
        rln.generate_rln_proof(&mut input_buffer, &mut output_buffer)
            .unwrap();

        // output_data is [ proof<128> | share_y<32> | nullifier<32> | root<32> | epoch<32> | share_x<32> | rln_identifier<32> ]
        let mut proof_data = output_buffer.into_inner();

        // We prepare input for verify_rln_proof API
        // input_data is [ proof<128> | share_y<32> | nullifier<32> | root<32> | epoch<32> | share_x<32> | rln_identifier<32> | signal_len<8> | signal<var> ]
        // that is [ proof_data || signal_len<8> | signal<var> ]
        proof_data.append(&mut signal_len.to_le_bytes().to_vec());
        proof_data.append(&mut signal.to_vec());

        let mut input_buffer = Cursor::new(proof_data);
        let verified = rln.verify_rln_proof(&mut input_buffer).unwrap();

        assert!(verified);
    }

    #[test]
    fn test_rln_with_witness() {
        let tree_height = TEST_TREE_HEIGHT;
        let no_of_leaves = 256;

        // We generate a vector of random leaves
        let mut leaves: Vec<Fr> = Vec::new();
        let mut rng = thread_rng();
        for _ in 0..no_of_leaves {
            leaves.push(Fr::rand(&mut rng));
        }

        // We create a new RLN instance
        let input_buffer = Cursor::new(TEST_RESOURCES_FOLDER);
        let mut rln = RLN::new(tree_height, input_buffer).unwrap();

        // We add leaves in a batch into the tree
        let mut buffer = Cursor::new(vec_fr_to_bytes_le(&leaves).unwrap());
        rln.init_tree_with_leaves(&mut buffer).unwrap();

        // Generate identity pair
        let (identity_secret_hash, id_commitment) = keygen();

        // We set as leaf id_commitment after storing its index
        let identity_index = u64::try_from(rln.tree.leaves_set()).unwrap();
        let mut buffer = Cursor::new(fr_to_bytes_le(&id_commitment));
        rln.set_next_leaf(&mut buffer).unwrap();

        // We generate a random signal
        let mut rng = rand::thread_rng();
        let signal: [u8; 32] = rng.gen();
        let signal_len = u64::try_from(signal.len()).unwrap();

        // We generate a random epoch
        let epoch = hash_to_field(b"test-epoch");

        // We prepare input for generate_rln_proof API
        // input_data is [ identity_secret<32> | id_index<8> | epoch<32> | signal_len<8> | signal<var> ]
        let mut serialized: Vec<u8> = Vec::new();
        serialized.append(&mut fr_to_bytes_le(&identity_secret_hash));
        serialized.append(&mut identity_index.to_le_bytes().to_vec());
        serialized.append(&mut fr_to_bytes_le(&epoch));
        serialized.append(&mut signal_len.to_le_bytes().to_vec());
        serialized.append(&mut signal.to_vec());

        let mut input_buffer = Cursor::new(serialized);

        // We read input RLN witness and we deserialize it
        let mut witness_byte: Vec<u8> = Vec::new();
        input_buffer.read_to_end(&mut witness_byte).unwrap();
        let (rln_witness, _) = proof_inputs_to_rln_witness(&mut rln.tree, &witness_byte).unwrap();

        let serialized_witness = serialize_witness(&rln_witness).unwrap();

        // Calculate witness outside zerokit (simulating what JS is doing)
        let inputs = inputs_for_witness_calculation(&rln_witness)
            .unwrap()
            .into_iter()
            .map(|(name, values)| (name.to_string(), values));
        let calculated_witness = rln
            .witness_calculator
            .lock()
            .expect("witness_calculator mutex should not get poisoned")
            .calculate_witness_element::<Curve, _>(inputs, false)
            .map_err(ProofError::WitnessError)
            .unwrap();

        let calculated_witness_vec: Vec<BigInt> = calculated_witness
            .into_iter()
            .map(|v| to_bigint(&v).unwrap())
            .collect();

        // Generating the proof
        let mut output_buffer = Cursor::new(Vec::<u8>::new());
        rln.generate_rln_proof_with_witness(
            calculated_witness_vec,
            serialized_witness,
            &mut output_buffer,
        )
        .unwrap();

        // output_data is [ proof<128> | share_y<32> | nullifier<32> | root<32> | epoch<32> | share_x<32> | rln_identifier<32> ]
        let mut proof_data = output_buffer.into_inner();

        // We prepare input for verify_rln_proof API
        // input_data is [ proof<128> | share_y<32> | nullifier<32> | root<32> | epoch<32> | share_x<32> | rln_identifier<32> | signal_len<8> | signal<var> ]
        // that is [ proof_data || signal_len<8> | signal<var> ]
        proof_data.append(&mut signal_len.to_le_bytes().to_vec());
        proof_data.append(&mut signal.to_vec());

        let mut input_buffer = Cursor::new(proof_data);
        let verified = rln.verify_rln_proof(&mut input_buffer).unwrap();

        assert!(verified);
    }

    #[test]
    fn proof_verification_with_roots() {
        // The first part is similar to test_rln_with_witness
        let tree_height = TEST_TREE_HEIGHT;
        let no_of_leaves = 256;

        // We generate a vector of random leaves
        let mut leaves: Vec<Fr> = Vec::new();
        let mut rng = thread_rng();
        for _ in 0..no_of_leaves {
            leaves.push(Fr::rand(&mut rng));
        }

        // We create a new RLN instance
        let input_buffer = Cursor::new(TEST_RESOURCES_FOLDER);
        let mut rln = RLN::new(tree_height, input_buffer).unwrap();

        // We add leaves in a batch into the tree
        let mut buffer = Cursor::new(vec_fr_to_bytes_le(&leaves).unwrap());
        rln.init_tree_with_leaves(&mut buffer).unwrap();

        // Generate identity pair
        let (identity_secret_hash, id_commitment) = keygen();

        // We set as leaf id_commitment after storing its index
        let identity_index = u64::try_from(rln.tree.leaves_set()).unwrap();
        let mut buffer = Cursor::new(fr_to_bytes_le(&id_commitment));
        rln.set_next_leaf(&mut buffer).unwrap();

        // We generate a random signal
        let mut rng = rand::thread_rng();
        let signal: [u8; 32] = rng.gen();
        let signal_len = u64::try_from(signal.len()).unwrap();

        // We generate a random epoch
        let epoch = hash_to_field(b"test-epoch");

        // We prepare input for generate_rln_proof API
        // input_data is [ identity_secret<32> | id_index<8> | epoch<32> | signal_len<8> | signal<var> ]
        let mut serialized: Vec<u8> = Vec::new();
        serialized.append(&mut fr_to_bytes_le(&identity_secret_hash));
        serialized.append(&mut identity_index.to_le_bytes().to_vec());
        serialized.append(&mut fr_to_bytes_le(&epoch));
        serialized.append(&mut signal_len.to_le_bytes().to_vec());
        serialized.append(&mut signal.to_vec());

        let mut input_buffer = Cursor::new(serialized);
        let mut output_buffer = Cursor::new(Vec::<u8>::new());
        rln.generate_rln_proof(&mut input_buffer, &mut output_buffer)
            .unwrap();

        // output_data is [ proof<128> | share_y<32> | nullifier<32> | root<32> | epoch<32> | share_x<32> | rln_identifier<32> ]
        let mut proof_data = output_buffer.into_inner();

        // We prepare input for verify_rln_proof API
        // input_data is [ proof<128> | share_y<32> | nullifier<32> | root<32> | epoch<32> | share_x<32> | rln_identifier<32> | signal_len<8> | signal<var> ]
        // that is [ proof_data || signal_len<8> | signal<var> ]
        proof_data.append(&mut signal_len.to_le_bytes().to_vec());
        proof_data.append(&mut signal.to_vec());
        let input_buffer = Cursor::new(proof_data);

        // If no roots is provided, proof validation is skipped and if the remaining proof values are valid, the proof will be correctly verified
        let mut roots_serialized: Vec<u8> = Vec::new();
        let mut roots_buffer = Cursor::new(roots_serialized.clone());
        let verified = rln
            .verify_with_roots(&mut input_buffer.clone(), &mut roots_buffer)
            .unwrap();

        assert!(verified);

        // We serialize in the roots buffer some random values and we check that the proof is not verified since doesn't contain the correct root the proof refers to
        for _ in 0..5 {
            roots_serialized.append(&mut fr_to_bytes_le(&Fr::rand(&mut rng)));
        }
        roots_buffer = Cursor::new(roots_serialized.clone());
        let verified = rln
            .verify_with_roots(&mut input_buffer.clone(), &mut roots_buffer)
            .unwrap();

        assert!(verified == false);

        // We get the root of the tree obtained adding one leaf per time
        let mut buffer = Cursor::new(Vec::<u8>::new());
        rln.get_root(&mut buffer).unwrap();
        let (root, _) = bytes_le_to_fr(&buffer.into_inner());

        // We add the real root and we check if now the proof is verified
        roots_serialized.append(&mut fr_to_bytes_le(&root));
        roots_buffer = Cursor::new(roots_serialized.clone());
        let verified = rln
            .verify_with_roots(&mut input_buffer.clone(), &mut roots_buffer)
            .unwrap();

        assert!(verified);
    }

    #[test]
    fn test_recover_id_secret() {
        let tree_height = TEST_TREE_HEIGHT;

        // We create a new RLN instance
        let input_buffer = Cursor::new(TEST_RESOURCES_FOLDER);
        let mut rln = RLN::new(tree_height, input_buffer).unwrap();

        // Generate identity pair
        let (identity_secret_hash, id_commitment) = keygen();

        // We set as leaf id_commitment after storing its index
        let identity_index = u64::try_from(rln.tree.leaves_set()).unwrap();
        let mut buffer = Cursor::new(fr_to_bytes_le(&id_commitment));
        rln.set_next_leaf(&mut buffer).unwrap();

        // We generate two random signals
        let mut rng = rand::thread_rng();
        let signal1: [u8; 32] = rng.gen();
        let signal1_len = u64::try_from(signal1.len()).unwrap();

        let signal2: [u8; 32] = rng.gen();
        let signal2_len = u64::try_from(signal2.len()).unwrap();

        // We generate a random epoch
        let epoch = hash_to_field(b"test-epoch");

        // We generate two proofs using same epoch but different signals.

        // We prepare input for generate_rln_proof API
        // input_data is [ identity_secret<32> | id_index<8> | epoch<32> | signal_len<8> | signal<var> ]
        let mut serialized1: Vec<u8> = Vec::new();
        serialized1.append(&mut fr_to_bytes_le(&identity_secret_hash));
        serialized1.append(&mut identity_index.to_le_bytes().to_vec());
        serialized1.append(&mut fr_to_bytes_le(&epoch));

        // The first part is the same for both proof input, so we clone
        let mut serialized2 = serialized1.clone();

        // We attach the first signal to the first proof input
        serialized1.append(&mut signal1_len.to_le_bytes().to_vec());
        serialized1.append(&mut signal1.to_vec());

        // We attach the second signal to the first proof input
        serialized2.append(&mut signal2_len.to_le_bytes().to_vec());
        serialized2.append(&mut signal2.to_vec());

        // We generate the first proof
        let mut input_buffer = Cursor::new(serialized1);
        let mut output_buffer = Cursor::new(Vec::<u8>::new());
        rln.generate_rln_proof(&mut input_buffer, &mut output_buffer)
            .unwrap();
        let proof_data_1 = output_buffer.into_inner();

        // We generate the second proof
        let mut input_buffer = Cursor::new(serialized2);
        let mut output_buffer = Cursor::new(Vec::<u8>::new());
        rln.generate_rln_proof(&mut input_buffer, &mut output_buffer)
            .unwrap();
        let proof_data_2 = output_buffer.into_inner();

        let mut input_proof_data_1 = Cursor::new(proof_data_1.clone());
        let mut input_proof_data_2 = Cursor::new(proof_data_2);
        let mut output_buffer = Cursor::new(Vec::<u8>::new());
        rln.recover_id_secret(
            &mut input_proof_data_1,
            &mut input_proof_data_2,
            &mut output_buffer,
        )
        .unwrap();

        let serialized_identity_secret_hash = output_buffer.into_inner();

        // We ensure that a non-empty value is written to output_buffer
        assert!(!serialized_identity_secret_hash.is_empty());

        // We check if the recovered identity secret hash corresponds to the original one
        let (recovered_identity_secret_hash, _) = bytes_le_to_fr(&serialized_identity_secret_hash);
        assert_eq!(recovered_identity_secret_hash, identity_secret_hash);

        // We now test that computing identity_secret_hash is unsuccessful if shares computed from two different identity secret hashes but within same epoch are passed

        // We generate a new identity pair
        let (identity_secret_hash_new, id_commitment_new) = keygen();

        // We add it to the tree
        let identity_index_new = u64::try_from(rln.tree.leaves_set()).unwrap();
        let mut buffer = Cursor::new(fr_to_bytes_le(&id_commitment_new));
        rln.set_next_leaf(&mut buffer).unwrap();

        // We generate a random signals
        let signal3: [u8; 32] = rng.gen();
        let signal3_len = u64::try_from(signal3.len()).unwrap();

        // We prepare proof input. Note that epoch is the same as before
        // input_data is [ identity_secret<32> | id_index<8> | epoch<32> | signal_len<8> | signal<var> ]
        let mut serialized3: Vec<u8> = Vec::new();
        serialized3.append(&mut fr_to_bytes_le(&identity_secret_hash_new));
        serialized3.append(&mut identity_index_new.to_le_bytes().to_vec());
        serialized3.append(&mut fr_to_bytes_le(&epoch));
        serialized3.append(&mut signal3_len.to_le_bytes().to_vec());
        serialized3.append(&mut signal3.to_vec());

        // We generate the proof
        let mut input_buffer = Cursor::new(serialized3);
        let mut output_buffer = Cursor::new(Vec::<u8>::new());
        rln.generate_rln_proof(&mut input_buffer, &mut output_buffer)
            .unwrap();
        let proof_data_3 = output_buffer.into_inner();

        // We attempt to recover the secret using share1 (coming from identity_secret_hash) and share3 (coming from identity_secret_hash_new)

        let mut input_proof_data_1 = Cursor::new(proof_data_1.clone());
        let mut input_proof_data_3 = Cursor::new(proof_data_3);
        let mut output_buffer = Cursor::new(Vec::<u8>::new());
        rln.recover_id_secret(
            &mut input_proof_data_1,
            &mut input_proof_data_3,
            &mut output_buffer,
        )
        .unwrap();

        let serialized_identity_secret_hash = output_buffer.into_inner();

        // We ensure that an empty value was written to output_buffer, i.e. no secret is recovered
        assert!(serialized_identity_secret_hash.is_empty());
    }
}<|MERGE_RESOLUTION|>--- conflicted
+++ resolved
@@ -960,45 +960,6 @@
         Ok(())
     }
 
-<<<<<<< HEAD
-    /// Hashes an input signal to an element in the working prime field.
-    ///
-    /// The result is computed as the Keccak256 of the input signal modulo the prime field characteristic.
-    ///
-    /// Input values are:
-    /// - `input_data`: a reader for the byte vector containing the input signal.
-    ///
-    /// Output values are:
-    /// - `output_data`: a writer receiving the serialization of the resulting field element (serialization done with [`rln::utils::fr_to_bytes_le`](crate::utils::fr_to_bytes_le))
-    ///
-    /// Example
-    /// ```
-    /// let signal: &[u8] = &[0, 1, 2, 3, 4, 5, 6, 7, 8, 9];
-    ///
-    /// let mut input_buffer = Cursor::new(&signal);
-    /// let mut output_buffer = Cursor::new(Vec::<u8>::new());
-    /// rln.hash(&mut input_buffer, &mut output_buffer)
-    ///     .unwrap();
-    ///
-    /// // We deserialize the keygen output
-    /// let field_element = deserialize_field_element(output_buffer.into_inner());
-    /// ```
-    pub fn hash<R: Read, W: Write>(
-        &self,
-        mut input_data: R,
-        mut output_data: W,
-    ) -> color_eyre::Result<()> {
-        let mut serialized: Vec<u8> = Vec::new();
-        input_data.read_to_end(&mut serialized)?;
-
-        let hash = hash_to_field(&serialized);
-        output_data.write_all(&fr_to_bytes_le(&hash))?;
-
-        Ok(())
-    }
-
-=======
->>>>>>> a6145ab2
     /// Returns the serialization of a [`RLNWitnessInput`](crate::protocol::RLNWitnessInput) populated from the identity secret, the Merkle tree index, the epoch and signal.
     ///
     /// Input values are:
