--- conflicted
+++ resolved
@@ -1,23 +1,9 @@
-<<<<<<< HEAD
 // This crate is the main public API for RLN module.
 // It is used by the FFI, WASM and should be used by tests as well
 
 use crate::circuit::{zkey_from_raw, Fr, Proof, Zkey};
-use crate::error::{VerifyError};
+use crate::error::VerifyError;
 use crate::protocol::{proof_values_from_witness, verify_proof, RLNProofValues, RLNWitnessInput};
-=======
-use crate::circuit::{zkey_from_raw, Fr, Proof, VerifyingKey, Zkey};
-use crate::hashers::{hash_to_field_be, hash_to_field_le, poseidon_hash as utils_poseidon_hash};
-use crate::protocol::{
-    compute_id_secret, deserialize_proof_values, deserialize_witness, extended_keygen,
-    extended_seeded_keygen, keygen, proof_values_from_witness, rln_witness_to_bigint_json,
-    rln_witness_to_json, seeded_keygen, serialize_proof_values, verify_proof,
-};
-use crate::utils::{
-    bytes_be_to_vec_fr, bytes_le_to_fr, bytes_le_to_vec_fr, fr_byte_size, fr_to_bytes_be,
-    fr_to_bytes_le,
-};
->>>>>>> 5c73af11
 #[cfg(not(target_arch = "wasm32"))]
 use crate::{
     circuit::{graph_from_folder, zkey_from_folder},
@@ -35,12 +21,7 @@
     utils::{Hasher, ZerokitMerkleProof, ZerokitMerkleTree},
 };
 
-<<<<<<< HEAD
 use crate::error::RLNError;
-=======
-use crate::error::{ConversionError, ProtocolError, RLNError};
-use ark_serialize::{CanonicalDeserialize, CanonicalSerialize, Read, Write};
->>>>>>> 5c73af11
 #[cfg(target_arch = "wasm32")]
 use num_bigint::BigInt;
 
@@ -121,10 +102,6 @@
 /// It implements the methods required to update the internal Merkle Tree, generate and verify RLN ZK proofs.
 pub struct RLN {
     pub(crate) zkey: Zkey,
-<<<<<<< HEAD
-=======
-    pub(crate) verifying_key: VerifyingKey,
->>>>>>> 5c73af11
     #[cfg(not(target_arch = "wasm32"))]
     pub(crate) graph_data: Vec<u8>,
     #[cfg(not(feature = "stateless"))]
@@ -170,14 +147,8 @@
     /// let rln = RLN::new(20, config)?;
     /// ```
     #[cfg(all(not(target_arch = "wasm32"), not(feature = "stateless")))]
-<<<<<<< HEAD
     pub fn new<T: TreeConfigInput>(tree_depth: usize, tree_config: T) -> Result<RLN, RLNError> {
         let zkey = zkey_from_folder().to_owned();
-=======
-    pub fn new<T: TreeConfigInput>(tree_depth: usize, input_buffer: T) -> Result<RLN, RLNError> {
-        let zkey = zkey_from_folder().to_owned();
-        let verifying_key = zkey.0.vk.to_owned();
->>>>>>> 5c73af11
         let graph_data = graph_from_folder().to_owned();
         let config = tree_config.into_tree_config()?;
 
@@ -190,10 +161,6 @@
 
         Ok(RLN {
             zkey,
-<<<<<<< HEAD
-=======
-            verifying_key,
->>>>>>> 5c73af11
             graph_data,
             #[cfg(not(feature = "stateless"))]
             tree,
@@ -210,20 +177,9 @@
     #[cfg(all(not(target_arch = "wasm32"), feature = "stateless"))]
     pub fn new() -> Result<RLN, RLNError> {
         let zkey = zkey_from_folder().to_owned();
-<<<<<<< HEAD
         let graph_data = graph_from_folder().to_owned();
 
         Ok(RLN { zkey, graph_data })
-=======
-        let verifying_key = zkey.0.vk.to_owned();
-        let graph_data = graph_from_folder().to_owned();
-
-        Ok(RLN {
-            zkey,
-            verifying_key,
-            graph_data,
-        })
->>>>>>> 5c73af11
     }
 
     /// Creates a new RLN object by passing circuit resources as byte vectors.
@@ -270,14 +226,8 @@
         graph_data: Vec<u8>,
         tree_config: T,
     ) -> Result<RLN, RLNError> {
-<<<<<<< HEAD
         let zkey = zkey_from_raw(&zkey_data)?;
         let config = tree_config.into_tree_config()?;
-=======
-        let zkey = zkey_from_raw(&zkey_vec)?;
-        let verifying_key = zkey.0.vk.to_owned();
-        let tree_config = input_buffer.into_tree_config()?;
->>>>>>> 5c73af11
 
         // We compute a default empty tree
         let tree = PoseidonTree::new(
@@ -288,10 +238,6 @@
 
         Ok(RLN {
             zkey,
-<<<<<<< HEAD
-=======
-            verifying_key,
->>>>>>> 5c73af11
             graph_data,
             #[cfg(not(feature = "stateless"))]
             tree,
@@ -327,22 +273,10 @@
     /// );
     /// ```
     #[cfg(all(not(target_arch = "wasm32"), feature = "stateless"))]
-<<<<<<< HEAD
     pub fn new_with_params(zkey_data: Vec<u8>, graph_data: Vec<u8>) -> Result<RLN, RLNError> {
         let zkey = zkey_from_raw(&zkey_data)?;
 
         Ok(RLN { zkey, graph_data })
-=======
-    pub fn new_with_params(zkey_vec: Vec<u8>, graph_data: Vec<u8>) -> Result<RLN, RLNError> {
-        let zkey = zkey_from_raw(&zkey_vec)?;
-        let verifying_key = zkey.0.vk.to_owned();
-
-        Ok(RLN {
-            zkey,
-            verifying_key,
-            graph_data,
-        })
->>>>>>> 5c73af11
     }
 
     /// Creates a new stateless RLN object by passing circuit resources as a byte vector.
@@ -365,21 +299,10 @@
     /// let mut rln = RLN::new_with_params(zkey_data)?;
     /// ```
     #[cfg(all(target_arch = "wasm32", feature = "stateless"))]
-<<<<<<< HEAD
     pub fn new_with_params(zkey_data: Vec<u8>) -> Result<RLN, RLNError> {
         let zkey = zkey_from_raw(&zkey_data)?;
 
         Ok(RLN { zkey })
-=======
-    pub fn new_with_params(zkey_vec: Vec<u8>) -> Result<RLN, RLNError> {
-        let zkey = zkey_from_raw(&zkey_vec)?;
-        let verifying_key = zkey.0.vk.to_owned();
-
-        Ok(RLN {
-            zkey,
-            verifying_key,
-        })
->>>>>>> 5c73af11
     }
 
     // Merkle-tree APIs
@@ -771,28 +694,9 @@
     /// let zk_proof = rln.generate_proof(&witness).unwrap();
     /// ```
     #[cfg(not(target_arch = "wasm32"))]
-<<<<<<< HEAD
     pub fn generate_proof(&self, witness: &RLNWitnessInput) -> Result<Proof, RLNError> {
         let proof = generate_proof(&self.zkey, witness, &self.graph_data)?;
         Ok(proof)
-=======
-    pub fn prove<R: Read, W: Write>(
-        &mut self,
-        mut input_data: R,
-        mut output_data: W,
-    ) -> Result<(), RLNError> {
-        // We read input RLN witness and we serialize_compressed it
-        let mut serialized_witness: Vec<u8> = Vec::new();
-        input_data.read_to_end(&mut serialized_witness)?;
-        let (rln_witness, _) = deserialize_witness(&serialized_witness)?;
-
-        let proof = generate_proof(&self.zkey, &rln_witness, &self.graph_data)?;
-
-        // Note: we export a serialization of ark-groth16::Proof not semaphore::Proof
-        proof.serialize_compressed(&mut output_data)?;
-
-        Ok(())
->>>>>>> 5c73af11
     }
 
     /// Verifies a zkSNARK RLN proof.
@@ -820,149 +724,12 @@
     ///
     /// assert!(verified);
     /// ```
-<<<<<<< HEAD
     pub fn verify(&self, proof: &Proof, proof_values: &RLNProofValues) -> Result<bool, RLNError> {
         let verified = verify_proof(&self.zkey.0.vk, proof, proof_values)?;
         Ok(verified)
     }
 
     /// Verifies a zkSNARK RLN proof with x coordinate check (stateful - checks internal tree root).
-=======
-    pub fn verify<R: Read>(&self, mut input_data: R) -> Result<bool, RLNError> {
-        // Input data is serialized for Curve as:
-        // serialized_proof (compressed, 4*32 bytes) || serialized_proof_values (6*32 bytes), i.e.
-        // [ proof<128> | root<32> | external_nullifier<32> | x<32> | y<32> | nullifier<32> ]
-        let mut input_byte: Vec<u8> = Vec::new();
-        input_data.read_to_end(&mut input_byte)?;
-        let proof = Proof::deserialize_compressed(&mut Cursor::new(&input_byte[..128]))?;
-
-        let (proof_values, _) = deserialize_proof_values(&input_byte[128..]);
-
-        let verified = verify_proof(&self.verifying_key, &proof, &proof_values)?;
-
-        Ok(verified)
-    }
-
-    /// Computes a zkSNARK RLN proof from the identity secret, the Merkle tree index, the user message limit, the message id, the external nullifier (which include epoch and rln identifier) and signal.
-    ///
-    /// Input values are:
-    /// - `input_data`: a reader for the serialization of `[ identity_secret<32> | id_index<8> | user_message_limit<32> | message_id<32> | external_nullifier<32> | signal_len<8> | signal<var> ]`
-    ///
-    /// Output values are:
-    /// - `output_data`: a writer receiving the serialization of the zkSNARK proof and the circuit evaluations outputs, i.e. `[ proof<128> | root<32> | external_nullifier<32> | x<32> | y<32> | nullifier<32> ]`
-    ///
-    /// Example
-    /// ```
-    /// use rln::protocol::*:
-    /// use rln::utils::*;
-    /// use rln::hashers::*;
-    ///
-    /// // Generate identity pair
-    /// let (identity_secret_hash, id_commitment) = keygen();
-    ///
-    /// // We set as leaf rate_commitment after storing its index
-    /// let identity_index = 10;
-    /// let rate_commitment = poseidon_hash(&[id_commitment, 1.into()]);
-    /// let mut buffer = Cursor::new(fr_to_bytes_le(&rate_commitment));
-    /// rln.set_leaf(identity_index, &mut buffer).unwrap();
-    ///
-    /// // We generate a random epoch
-    /// let epoch = hash_to_field(b"test-epoch");
-    /// // We generate a random rln_identifier
-    /// let rln_identifier = hash_to_field(b"test-rln-identifier");
-    /// // We generate a external nullifier
-    /// let external_nullifier = utils_poseidon_hash(&[epoch, rln_identifier]);
-    /// // We choose a message_id satisfy 0 <= message_id < MESSAGE_LIMIT
-    /// let message_id = Fr::from(1);
-    ///
-    /// // We prepare input for generate_rln_proof API
-    /// // input_data is [ identity_secret<32> | id_index<8> | user_message_limit<32> | message_id<32> | external_nullifier<32> | signal_len<8> | signal<var> ]
-    /// let prove_input = prepare_prove_input(
-    ///     identity_secret_hash,
-    ///     identity_index,
-    ///     user_message_limit,
-    ///     message_id,
-    ///     external_nullifier,
-    ///     &signal,
-    /// );
-    ///
-    /// let mut input_buffer = Cursor::new(serialized);
-    /// let mut output_buffer = Cursor::new(Vec::<u8>::new());
-    /// rln.generate_rln_proof(&mut input_buffer, &mut output_buffer)
-    ///     .unwrap();
-    ///
-    /// // proof_data is [ proof<128> | root<32> | external_nullifier<32> | x<32> | y<32> | nullifier<32> ]
-    /// let mut proof_data = output_buffer.into_inner();
-    /// ```
-    #[cfg(all(not(target_arch = "wasm32"), not(feature = "stateless")))]
-    pub fn generate_rln_proof<R: Read, W: Write>(
-        &mut self,
-        mut input_data: R,
-        mut output_data: W,
-    ) -> Result<(), RLNError> {
-        // We read input RLN witness and we serialize_compressed it
-        let mut witness_byte: Vec<u8> = Vec::new();
-        input_data.read_to_end(&mut witness_byte)?;
-        let (rln_witness, _) = proof_inputs_to_rln_witness(&mut self.tree, &witness_byte)?;
-        let proof_values = proof_values_from_witness(&rln_witness)?;
-
-        let proof = generate_proof(&self.zkey, &rln_witness, &self.graph_data)?;
-
-        // Note: we export a serialization of ark-groth16::Proof not semaphore::Proof
-        // This proof is compressed, i.e. 128 bytes long
-        proof.serialize_compressed(&mut output_data)?;
-        output_data.write_all(&serialize_proof_values(&proof_values))?;
-
-        Ok(())
-    }
-
-    /// Generate RLN Proof using a witness calculated from outside zerokit
-    ///
-    /// output_data is  [ proof<128> | root<32> | external_nullifier<32> | x<32> | y<32> | nullifier<32> ]
-    #[cfg(not(target_arch = "wasm32"))]
-    pub fn generate_rln_proof_with_witness<R: Read, W: Write>(
-        &mut self,
-        mut input_data: R,
-        mut output_data: W,
-    ) -> Result<(), RLNError> {
-        let mut serialized_witness: Vec<u8> = Vec::new();
-        input_data.read_to_end(&mut serialized_witness)?;
-        let (rln_witness, _) = deserialize_witness(&serialized_witness)?;
-        let proof_values = proof_values_from_witness(&rln_witness)?;
-
-        let proof = generate_proof(&self.zkey, &rln_witness, &self.graph_data)?;
-
-        // Note: we export a serialization of ark-groth16::Proof not semaphore::Proof
-        // This proof is compressed, i.e. 128 bytes long
-        proof.serialize_compressed(&mut output_data)?;
-        output_data.write_all(&serialize_proof_values(&proof_values))?;
-        Ok(())
-    }
-
-    /// Generate RLN Proof using a witness calculated from outside zerokit
-    ///
-    /// output_data is [ proof<128> | root<32> | external_nullifier<32> | x<32> | y<32> | nullifier<32> ]
-    #[cfg(target_arch = "wasm32")]
-    pub fn generate_rln_proof_with_witness<W: Write>(
-        &mut self,
-        calculated_witness: Vec<BigInt>,
-        serialized_witness: Vec<u8>,
-        mut output_data: W,
-    ) -> Result<(), RLNError> {
-        let (rln_witness, _) = deserialize_witness(&serialized_witness[..])?;
-        let proof_values = proof_values_from_witness(&rln_witness)?;
-
-        let proof = generate_proof_with_witness(calculated_witness, &self.zkey).unwrap();
-
-        // Note: we export a serialization of ark-groth16::Proof not semaphore::Proof
-        // This proof is compressed, i.e. 128 bytes long
-        proof.serialize_compressed(&mut output_data)?;
-        output_data.write_all(&serialize_proof_values(&proof_values))?;
-        Ok(())
-    }
-
-    /// Verifies a zkSNARK RLN proof against the provided proof values and the state of the internal Merkle tree.
->>>>>>> 5c73af11
     ///
     /// Input values are:
     /// - `proof`: the zkSNARK proof
@@ -971,7 +738,6 @@
     ///
     /// Returns Ok(true) if valid, Err(ProtocolError) with specific error if validation fails.
     #[cfg(not(feature = "stateless"))]
-<<<<<<< HEAD
     pub fn verify_rln_roof(
         &self,
         proof: &Proof,
@@ -982,37 +748,14 @@
         if !verified {
             return Err(VerifyError::InvalidProof.into());
         }
-=======
-    pub fn verify_rln_proof<R: Read>(&self, mut input_data: R) -> Result<bool, RLNError> {
-        let mut serialized: Vec<u8> = Vec::new();
-        input_data.read_to_end(&mut serialized)?;
-        let mut all_read = 0;
-        let proof = Proof::deserialize_compressed(&mut Cursor::new(&serialized[..128].to_vec()))?;
-        all_read += 128;
-        let (proof_values, read) = deserialize_proof_values(&serialized[all_read..]);
-        all_read += read;
-
-        let signal_len = usize::try_from(u64::from_le_bytes(
-            serialized[all_read..all_read + 8]
-                .try_into()
-                .map_err(ConversionError::FromSlice)?,
-        ))
-        .map_err(ConversionError::from)?;
-        all_read += 8;
->>>>>>> 5c73af11
 
         if self.tree.root() != proof_values.root {
             return Err(VerifyError::InvalidRoot.into());
         }
 
-<<<<<<< HEAD
         if *x != proof_values.x {
             return Err(VerifyError::InvalidSignal.into());
         }
-=======
-        let verified = verify_proof(&self.verifying_key, &proof, &proof_values)?;
-        let x = hash_to_field_le(&signal);
->>>>>>> 5c73af11
 
         Ok(true)
     }
@@ -1033,39 +776,9 @@
         x: &Fr,
         roots: &[Fr],
     ) -> Result<bool, RLNError> {
-<<<<<<< HEAD
         let verified = verify_proof(&self.zkey.0.vk, proof, proof_values)?;
         if !verified {
             return Err(VerifyError::InvalidProof.into());
-=======
-        let mut serialized: Vec<u8> = Vec::new();
-        input_data.read_to_end(&mut serialized)?;
-        let mut all_read = 0;
-        let proof = Proof::deserialize_compressed(&mut Cursor::new(&serialized[..128].to_vec()))?;
-        all_read += 128;
-        let (proof_values, read) = deserialize_proof_values(&serialized[all_read..]);
-        all_read += read;
-
-        let signal_len = usize::try_from(u64::from_le_bytes(
-            serialized[all_read..all_read + 8]
-                .try_into()
-                .map_err(ConversionError::FromSlice)?,
-        ))
-        .map_err(ConversionError::ToUsize)?;
-        all_read += 8;
-
-        let signal: Vec<u8> = serialized[all_read..all_read + signal_len].to_vec();
-
-        let verified = verify_proof(&self.verifying_key, &proof, &proof_values)?;
-
-        // First consistency checks to counter proof tampering
-        let x = hash_to_field_le(&signal);
-        let partial_result = verified && (x == proof_values.x);
-
-        // We skip root validation if proof is already invalid
-        if !partial_result {
-            return Ok(partial_result);
->>>>>>> 5c73af11
         }
 
         if !roots.is_empty() && !roots.contains(&proof_values.root) {
