use crate::circuit::{vk_from_raw, zkey_from_raw, Curve, Fr};
use crate::hashers::{hash_to_field, poseidon_hash as utils_poseidon_hash};
use crate::poseidon_tree::PoseidonTree;
use crate::protocol::*;
use crate::utils::*;
/// This is the main public API for RLN module. It is used by the FFI, and should be
/// used by tests etc as well
use ark_groth16::Proof as ArkProof;
use ark_groth16::{ProvingKey, VerifyingKey};
use ark_relations::r1cs::ConstraintMatrices;
use ark_serialize::{CanonicalDeserialize, CanonicalSerialize, Read, Write};
use cfg_if::cfg_if;
use color_eyre::{Report, Result};
use num_bigint::BigInt;
use std::collections::BTreeMap;
use std::io::Cursor;
use utils::{ZerokitMerkleProof, ZerokitMerkleTree};

cfg_if! {
    if #[cfg(not(target_arch = "wasm32"))] {
        use std::default::Default;
        use std::sync::Mutex;
        use crate::circuit::{circom_from_folder, vk_from_folder, circom_from_raw, zkey_from_folder, TEST_RESOURCES_FOLDER, TEST_TREE_HEIGHT};
        use ark_circom::WitnessCalculator;
        use serde_json::{json, Value};
        use utils::{Hasher};
        use std::str::FromStr;
    } else {
        use std::marker::*;
    }
}

/// The application-specific RLN identifier.
///
/// Prevents a RLN ZK proof generated for one application to be re-used in another one.
pub const RLN_IDENTIFIER: &[u8] = b"zerokit/rln/010203040506070809";

/// The RLN object.
///
/// It implements the methods required to update the internal Merkle Tree, generate and verify RLN ZK proofs.
///
/// I/O is mostly done using writers and readers implementing `std::io::Write` and `std::io::Read`, respectively.
pub struct RLN<'a> {
    proving_key: (ProvingKey<Curve>, ConstraintMatrices<Fr>),
    verification_key: VerifyingKey<Curve>,
    tree: PoseidonTree,

    // The witness calculator can't be loaded in zerokit. Since this struct
    // contains a lifetime, a PhantomData is necessary to avoid a compiler
    // error since the lifetime is not being used
    #[cfg(not(target_arch = "wasm32"))]
    witness_calculator: &'a Mutex<WitnessCalculator>,
    #[cfg(target_arch = "wasm32")]
    _marker: PhantomData<&'a ()>,
}

impl RLN<'_> {
    /// Creates a new RLN object by loading circuit resources from a folder.
    ///
    /// Input parameters are
    /// - `tree_height`: the height of the internal Merkle tree
    /// - `input_data`: a reader for the string path of the resource folder containing the ZK circuit (`rln.wasm`), the proving key (`rln_final.zkey`) and the verification key (`verification_key.json`).
    ///
    /// Example:
    /// ```
    /// use std::io::Cursor;
    ///
    /// let tree_height = 20;
    /// let resources = Cursor::new(json!({"resources_folder": "tree_height_20"});
    ///
    /// // We create a new RLN instance
    /// let mut rln = RLN::new(tree_height, resources);
    /// ```
    #[cfg(not(target_arch = "wasm32"))]
    pub fn new<R: Read>(tree_height: usize, mut input_data: R) -> Result<RLN<'static>> {
        // We read input
        let mut input: Vec<u8> = Vec::new();
        input_data.read_to_end(&mut input)?;

        let rln_config: Value = serde_json::from_str(&String::from_utf8(input)?)?;
        let resources_folder = rln_config["resources_folder"]
            .as_str()
            .unwrap_or(TEST_RESOURCES_FOLDER);
        let tree_config = rln_config["tree_config"].to_string();

        let witness_calculator = circom_from_folder(resources_folder)?;

        let proving_key = zkey_from_folder(resources_folder)?;
        let verification_key = vk_from_folder(resources_folder)?;

        let tree_config: <PoseidonTree as ZerokitMerkleTree>::Config = if tree_config.is_empty() {
            <PoseidonTree as ZerokitMerkleTree>::Config::default()
        } else {
            <PoseidonTree as ZerokitMerkleTree>::Config::from_str(&tree_config)?
        };

        // We compute a default empty tree
        let tree = PoseidonTree::new(
            tree_height,
            <PoseidonTree as ZerokitMerkleTree>::Hasher::default_leaf(),
            tree_config,
        )?;

        Ok(RLN {
            witness_calculator,
            proving_key,
            verification_key,
            tree,
            #[cfg(target_arch = "wasm32")]
            _marker: PhantomData,
        })
    }

    /// Creates a new RLN object by passing circuit resources as byte vectors.
    ///
    /// Input parameters are
    /// - `tree_height`: the height of the internal Merkle tree
    /// - `circom_vec`: a byte vector containing the ZK circuit (`rln.wasm`) as binary file
    /// - `zkey_vec`: a byte vector containing to the proving key (`rln_final.zkey`) as binary file
    /// - `vk_vec`: a byte vector containing to the verification key (`verification_key.json`) as binary file
    /// - `tree_config`: a reader for a string containing a json with the merkle tree configuration
    ///
    /// Example:
    /// ```
    /// use std::fs::File;
    /// use std::io::Read;
    ///
    /// let tree_height = 20;
    /// let resources_folder = "./resources/tree_height_20/";
    ///
    /// let mut resources: Vec<Vec<u8>> = Vec::new();
    /// for filename in ["rln.wasm", "rln_final.zkey", "verification_key.json"] {
    ///     let fullpath = format!("{resources_folder}{filename}");
    ///     let mut file = File::open(&fullpath).expect("no file found");
    ///     let metadata = std::fs::metadata(&fullpath).expect("unable to read metadata");
    ///     let mut buffer = vec![0; metadata.len() as usize];
    ///     file.read_exact(&mut buffer).expect("buffer overflow");
    ///     resources.push(buffer);
    ///     let tree_config = "{}".to_string();
    ///     let tree_config_buffer = &Buffer::from(tree_config.as_bytes());
    /// }
    ///
    /// let mut rln = RLN::new_with_params(
    ///     tree_height,
    ///     resources[0].clone(),
    ///     resources[1].clone(),
    ///     resources[2].clone(),
    ///     tree_config_buffer,
    /// );
    /// ```
    #[cfg(not(target_arch = "wasm32"))]
    pub fn new_with_params<R: Read>(
        tree_height: usize,
        circom_vec: Vec<u8>,
        zkey_vec: Vec<u8>,
        vk_vec: Vec<u8>,
        mut tree_config_input: R,
    ) -> Result<RLN<'static>> {
        #[cfg(not(target_arch = "wasm32"))]
        let witness_calculator = circom_from_raw(circom_vec)?;

        let proving_key = zkey_from_raw(&zkey_vec)?;
        let verification_key = vk_from_raw(&vk_vec, &zkey_vec)?;

        let mut tree_config_vec: Vec<u8> = Vec::new();
        tree_config_input.read_to_end(&mut tree_config_vec)?;
        let tree_config_str = String::from_utf8(tree_config_vec)?;
        let tree_config: <PoseidonTree as ZerokitMerkleTree>::Config = if tree_config_str.is_empty()
        {
            <PoseidonTree as ZerokitMerkleTree>::Config::default()
        } else {
            <PoseidonTree as ZerokitMerkleTree>::Config::from_str(&tree_config_str)?
        };

        // We compute a default empty tree
        let tree = PoseidonTree::new(
            tree_height,
            <PoseidonTree as ZerokitMerkleTree>::Hasher::default_leaf(),
            tree_config,
        )?;

        Ok(RLN {
            witness_calculator,
            proving_key,
            verification_key,
            tree,
        })
    }

    #[cfg(target_arch = "wasm32")]
    pub fn new_with_params(
        tree_height: usize,
        zkey_vec: Vec<u8>,
        vk_vec: Vec<u8>,
    ) -> Result<RLN<'static>> {
        #[cfg(not(target_arch = "wasm32"))]
        let witness_calculator = circom_from_raw(circom_vec)?;

        let proving_key = zkey_from_raw(&zkey_vec)?;
        let verification_key = vk_from_raw(&vk_vec, &zkey_vec)?;

        // We compute a default empty tree
        let tree = PoseidonTree::default(tree_height)?;

        Ok(RLN {
            proving_key,
            verification_key,
            tree,
            _marker: PhantomData,
        })
    }

    ////////////////////////////////////////////////////////
    // Merkle-tree APIs
    ////////////////////////////////////////////////////////
    /// Initializes the internal Merkle tree.
    ///
    /// Leaves are set to the default value implemented in PoseidonTree implementation.
    ///
    /// Input values are:
    /// - `tree_height`: the height of the Merkle tree.
    pub fn set_tree(&mut self, tree_height: usize) -> Result<()> {
        // We compute a default empty tree of desired height
        self.tree = PoseidonTree::default(tree_height)?;

        Ok(())
    }

    /// Sets a leaf value at position index in the internal Merkle tree.
    ///
    /// Input values are:
    /// - `index`: the index of the leaf
    /// - `input_data`: a reader for the serialization of the leaf value (serialization done with [`rln::utils::fr_to_bytes_le`](crate::utils::fr_to_bytes_le))
    ///
    /// Example:
    /// ```
    /// use crate::protocol::*;
    ///
    /// // We generate a random identity secret hash and commitment pair
    /// let (identity_secret_hash, id_commitment) = keygen();
    ///
    /// // We define the tree index where rate_commitment will be added
    /// let id_index = 10;
    /// let user_message_limit = 1;
    ///
    /// let rate_commitment = poseidon_hash(&[id_commitment, user_message_limit]);
    ///
    /// // We serialize rate_commitment and pass it to set_leaf
    /// let mut buffer = Cursor::new(serialize_field_element(rate_commitment));
    /// rln.set_leaf(id_index, &mut buffer).unwrap();
    /// ```
    pub fn set_leaf<R: Read>(&mut self, index: usize, mut input_data: R) -> Result<()> {
        // We read input
        let mut leaf_byte: Vec<u8> = Vec::new();
        input_data.read_to_end(&mut leaf_byte)?;

        // We set the leaf at input index
        let (leaf, _) = bytes_le_to_fr(&leaf_byte);
        self.tree.set(index, leaf)?;

        Ok(())
    }

    /// Gets a leaf value at position index in the internal Merkle tree.
    /// The leaf value is written to output_data.
    /// Input values are:
    /// - `index`: the index of the leaf
    ///
    /// Example:
    /// ```
    /// use crate::protocol::*;
    /// use std::io::Cursor;
    ///
    /// let id_index = 10;
    /// let mut buffer = Cursor::new(Vec::<u8>::new());
    /// rln.get_leaf(id_index, &mut buffer).unwrap();
    /// let rate_commitment = deserialize_field_element(&buffer.into_inner()).unwrap();
    pub fn get_leaf<W: Write>(&self, index: usize, mut output_data: W) -> Result<()> {
        // We get the leaf at input index
        let leaf = self.tree.get(index)?;

        // We serialize the leaf and write it to output
        let leaf_byte = fr_to_bytes_le(&leaf);
        output_data.write_all(&leaf_byte)?;

        Ok(())
    }

    /// Sets multiple leaves starting from position index in the internal Merkle tree.
    ///
    /// If n leaves are passed as input, these will be set at positions `index`, `index+1`, ..., `index+n-1` respectively.
    ///
    /// This function updates the internal Merkle tree `next_index value indicating the next available index corresponding to a never-set leaf as `next_index = max(next_index, index + n)`.
    ///
    /// Input values are:
    /// - `index`: the index of the first leaf to be set
    /// - `input_data`: a reader for the serialization of multiple leaf values (serialization done with [`rln::utils::vec_fr_to_bytes_le`](crate::utils::vec_fr_to_bytes_le))
    ///
    /// Example:
    /// ```
    /// use rln::circuit::Fr;
    /// use rln::utils::*;
    ///
    /// let start_index = 10;
    /// let no_of_leaves = 256;
    ///
    /// // We generate a vector of random leaves
    /// let mut leaves: Vec<Fr> = Vec::new();
    /// let mut rng = thread_rng();
    /// for _ in 0..no_of_leaves {
    ///     let (_, id_commitment) = keygen();
    ///     let rate_commitment = poseidon_hash(&[id_commitment, 1.into()]);
    ///     leaves.push(rate_commitment);
    /// }
    ///
    /// // We add leaves in a batch into the tree
    /// let mut buffer = Cursor::new(vec_fr_to_bytes_le(&leaves));
    /// rln.set_leaves_from(index, &mut buffer).unwrap();
    /// ```
    pub fn set_leaves_from<R: Read>(&mut self, index: usize, mut input_data: R) -> Result<()> {
        // We read input
        let mut leaves_byte: Vec<u8> = Vec::new();
        input_data.read_to_end(&mut leaves_byte)?;

        let (leaves, _) = bytes_le_to_vec_fr(&leaves_byte)?;

        // We set the leaves
        self.tree
            .override_range(index, leaves, [])
            .map_err(|_| Report::msg("Could not set leaves"))?;
        Ok(())
    }

    /// Resets the tree state to default and sets multiple leaves starting from index 0.
    ///
    /// In contrast to [`set_leaves_from`](crate::public::RLN::set_leaves_from), this function resets to 0 the internal `next_index` value, before setting the input leaves values.
    ///
    /// Input values are:
    /// - `input_data`: a reader for the serialization of multiple leaf values (serialization done with [`rln::utils::vec_fr_to_bytes_le`](crate::utils::vec_fr_to_bytes_le))
    pub fn init_tree_with_leaves<R: Read>(&mut self, input_data: R) -> Result<()> {
        // reset the tree
        // NOTE: this requires the tree to be initialized with the correct height initially
        // TODO: accept tree_height as a parameter and initialize the tree with that height
        self.set_tree(self.tree.depth())?;
        self.set_leaves_from(0, input_data)
    }

    /// Sets multiple leaves starting from position index in the internal Merkle tree.
    /// Also accepts an array of indices to remove from the tree.
    ///
    /// If n leaves are passed as input, these will be set at positions `index`, `index+1`, ..., `index+n-1` respectively.
    /// If m indices are passed as input, these will be removed from the tree.
    ///
    /// This function updates the internal Merkle tree `next_index value indicating the next available index corresponding to a never-set leaf as `next_index = max(next_index, index + n)`.
    ///
    /// Input values are:
    /// - `index`: the index of the first leaf to be set
    /// - `input_leaves`: a reader for the serialization of multiple leaf values (serialization done with [`rln::utils::vec_fr_to_bytes_le`](crate::utils::vec_fr_to_bytes_le))
    /// - `input_indices`: a reader for the serialization of multiple indices to remove (serialization done with [`rln::utils::vec_u8_to_bytes_le`](crate::utils::vec_u8_to_bytes_le))
    ///
    /// Example:
    /// ```
    /// use rln::circuit::Fr;
    /// use rln::utils::*;
    ///
    /// let start_index = 10;
    /// let no_of_leaves = 256;
    ///
    /// // We generate a vector of random leaves
    /// let mut leaves: Vec<Fr> = Vec::new();
    /// let mut rng = thread_rng();
    /// for _ in 0..no_of_leaves {
    ///     let (_, id_commitment) = keygen();
    ///     let rate_commitment = poseidon_hash(&[id_commitment, 1.into()]);
    ///     leaves.push(rate_commitment);
    /// }
    ///
    /// let mut indices: Vec<u8> = Vec::new();
    /// for i in 0..no_of_leaves {
    ///    if i % 2 == 0 {
    ///       indices.push(i as u8);
    ///   }
    /// }
    ///
    /// // We atomically add leaves and remove indices from the tree
    /// let mut leaves_buffer = Cursor::new(vec_fr_to_bytes_le(&leaves));
    /// let mut indices_buffer = Cursor::new(vec_u8_to_bytes_le(&indices));
    /// rln.set_leaves_from(index, &mut leaves_buffer, indices_buffer).unwrap();
    /// ```
    pub fn atomic_operation<R: Read>(
        &mut self,
        index: usize,
        mut input_leaves: R,
        mut input_indices: R,
    ) -> Result<()> {
        // We read input
        let mut leaves_byte: Vec<u8> = Vec::new();
        input_leaves.read_to_end(&mut leaves_byte)?;

        let (leaves, _) = bytes_le_to_vec_fr(&leaves_byte)?;

        let mut indices_byte: Vec<u8> = Vec::new();
        input_indices.read_to_end(&mut indices_byte)?;

        let (indices, _) = bytes_le_to_vec_u8(&indices_byte)?;
        let indices: Vec<usize> = indices.iter().map(|x| *x as usize).collect();

        // We set the leaves
        self.tree
            .override_range(index, leaves, indices)
            .map_err(|e| Report::msg(format!("Could not perform the batch operation: {e}")))?;
        Ok(())
    }

    /// Sets a leaf value at the next available never-set leaf index.
    ///
    /// This function updates the internal Merkle tree `next_index` value indicating the next available index corresponding to a never-set leaf as `next_index = next_index + 1`.
    ///
    /// Input values are:
    /// - `input_data`: a reader for the serialization of multiple leaf values (serialization done with [`rln::utils::vec_fr_to_bytes_le`](crate::utils::vec_fr_to_bytes_le))
    ///
    /// Example:
    /// ```
    /// use rln::circuit::Fr;
    /// use rln::utils::*;
    ///
    /// let tree_height = 20;
    /// let start_index = 10;
    /// let no_of_leaves = 256;
    ///
    /// // We reset the tree
    /// rln.set_tree(tree_height).unwrap();
    ///
    /// // Internal Merkle tree next_index value is now 0
    ///
    /// // We generate a vector of random leaves
    /// let mut leaves: Vec<Fr> = Vec::new();
    /// let mut rng = thread_rng();
    /// for _ in 0..no_of_leaves {
    ///     let (_, id_commitment) = keygen();
    ///     let rate_commitment = poseidon_hash(&[id_commitment, 1.into()]);
    ///     leaves.push(rate_commitment);
    /// }
    ///
    /// // We add leaves in a batch into the tree
    /// let mut buffer = Cursor::new(vec_fr_to_bytes_le(&leaves));
    /// rln.set_leaves_from(index, &mut buffer).unwrap();
    ///
    /// // We set 256 leaves starting from index 10: next_index value is now max(0, 256+10) = 266
    ///
    /// // We set a leaf on next available index
    /// // rate_commitment will be set at index 266
    /// let (_, id_commitment) = keygen();
    /// let rate_commitment = poseidon_hash(&[id_commitment, 1.into()]);
    /// let mut buffer = Cursor::new(fr_to_bytes_le(&rate_commitment));
    /// rln.set_next_leaf(&mut buffer).unwrap();
    /// ```
    pub fn set_next_leaf<R: Read>(&mut self, mut input_data: R) -> Result<()> {
        // We read input
        let mut leaf_byte: Vec<u8> = Vec::new();
        input_data.read_to_end(&mut leaf_byte)?;

        // We set the leaf at input index
        let (leaf, _) = bytes_le_to_fr(&leaf_byte);
        self.tree.update_next(leaf)?;

        Ok(())
    }

    /// Sets the value of the leaf at position index to the harcoded default value.
    ///
    /// This function does not change the internal Merkle tree `next_index` value.
    ///
    /// Input values are:
    /// - `index`: the index of the leaf whose value will be reset
    ///
    /// Example
    /// ```
    ///
    /// let index = 10;
    /// rln.delete_leaf(index).unwrap();
    /// ```
    pub fn delete_leaf(&mut self, index: usize) -> Result<()> {
        self.tree.delete(index)?;
        Ok(())
    }

    /// Sets some metadata that a consuming application may want to store in the RLN object.
    /// This metadata is not used by the RLN module.
    ///
    /// Input values are:
    /// - `metadata`: a byte vector containing the metadata
    ///
    /// Example
    ///
    /// ```
    /// let metadata = b"some metadata";
    /// rln.set_metadata(metadata).unwrap();
    /// ```
    pub fn set_metadata(&mut self, metadata: &[u8]) -> Result<()> {
        self.tree.set_metadata(metadata)?;
        Ok(())
    }

    /// Returns the metadata stored in the RLN object.
    ///
    /// Output values are:
    /// - `output_data`: a writer receiving the serialization of the metadata
    ///
    /// Example
    ///
    /// ```
    /// use std::io::Cursor;
    ///
    /// let mut buffer = Cursor::new(Vec::<u8>::new());
    /// rln.get_metadata(&mut buffer).unwrap();
    /// let metadata = buffer.into_inner();
    /// ```
    pub fn get_metadata<W: Write>(&self, mut output_data: W) -> Result<()> {
        let metadata = self.tree.metadata()?;
        output_data.write_all(&metadata)?;
        Ok(())
    }

    /// Returns the Merkle tree root
    ///
    /// Output values are:
    /// - `output_data`: a writer receiving the serialization of the root value (serialization done with [`rln::utils::fr_to_bytes_le`](crate::utils::fr_to_bytes_le))
    ///
    /// Example
    /// ```
    /// use rln::utils::*;
    ///
    /// let mut buffer = Cursor::new(Vec::<u8>::new());
    /// rln.get_root(&mut buffer).unwrap();
    /// let (root, _) = bytes_le_to_fr(&buffer.into_inner());
    /// ```
    pub fn get_root<W: Write>(&self, mut output_data: W) -> Result<()> {
        let root = self.tree.root();
        output_data.write_all(&fr_to_bytes_le(&root))?;

        Ok(())
    }

    /// Returns the Merkle proof of the leaf at position index
    ///
    /// Input values are:
    /// - `index`: the index of the leaf
    ///
    /// Output values are:
    /// - `output_data`: a writer receiving the serialization of the path elements and path indexes (serialization done with [`rln::utils::vec_fr_to_bytes_le`](crate::utils::vec_fr_to_bytes_le) and [`rln::utils::vec_u8_to_bytes_le`](crate::utils::vec_u8_to_bytes_le), respectively)
    ///
    /// Example
    /// ```
    /// use rln::utils::*;
    ///
    /// let index = 10;
    ///
    /// let mut buffer = Cursor::new(Vec::<u8>::new());
    /// rln.get_proof(index, &mut buffer).unwrap();
    ///
    /// let buffer_inner = buffer.into_inner();
    /// let (path_elements, read) = bytes_le_to_vec_fr(&buffer_inner);
    /// let (identity_path_index, _) = bytes_le_to_vec_u8(&buffer_inner[read..].to_vec());
    /// ```
    pub fn get_proof<W: Write>(&self, index: usize, mut output_data: W) -> Result<()> {
        let merkle_proof = self.tree.proof(index).expect("proof should exist");
        let path_elements = merkle_proof.get_path_elements();
        let identity_path_index = merkle_proof.get_path_index();

        output_data.write_all(&vec_fr_to_bytes_le(&path_elements)?)?;
        output_data.write_all(&vec_u8_to_bytes_le(&identity_path_index)?)?;

        Ok(())
    }

    ////////////////////////////////////////////////////////
    // zkSNARK APIs
    ////////////////////////////////////////////////////////
    /// Computes a zkSNARK RLN proof using a [`RLNWitnessInput`](crate::protocol::RLNWitnessInput).
    ///
    /// Input values are:
    /// - `input_data`: a reader for the serialization of a [`RLNWitnessInput`](crate::protocol::RLNWitnessInput) object, containing the public and private inputs to the ZK circuits (serialization done using [`rln::protocol::serialize_witness`](crate::protocol::serialize_witness))
    ///
    /// Output values are:
    /// - `output_data`: a writer receiving the serialization of the zkSNARK proof
    ///
    /// Example:
    /// ```
    /// use rln::protocol::*;
    ///
    /// let rln_witness = random_rln_witness(tree_height);
    /// let proof_values = proof_values_from_witness(&rln_witness);
    ///
    /// // We compute a Groth16 proof
    /// let mut input_buffer = Cursor::new(serialize_witness(&rln_witness));
    /// let mut output_buffer = Cursor::new(Vec::<u8>::new());
    /// rln.prove(&mut input_buffer, &mut output_buffer).unwrap();
    /// let zk_proof = output_buffer.into_inner();
    /// ```
    #[cfg(not(target_arch = "wasm32"))]
    pub fn prove<R: Read, W: Write>(
        &mut self,
        mut input_data: R,
        mut output_data: W,
    ) -> Result<()> {
        // We read input RLN witness and we serialize_compressed it
        let mut serialized: Vec<u8> = Vec::new();
        input_data.read_to_end(&mut serialized)?;
        let (rln_witness, _) = deserialize_witness(&serialized)?;

        /*
        if self.witness_calculator.is_none() {
            self.witness_calculator = CIRCOM(&self.resources_folder);
        }
        */

        let proof = generate_proof(self.witness_calculator, &self.proving_key, &rln_witness)?;

        // Note: we export a serialization of ark-groth16::Proof not semaphore::Proof
        proof.serialize_compressed(&mut output_data)?;

        Ok(())
    }

    /// Verifies a zkSNARK RLN proof.
    ///
    /// Input values are:
    /// - `input_data`: a reader for the serialization of the RLN zkSNARK proof concatenated with a serialization of the circuit output values, i.e. `[ proof<128> | root<32> | epoch<32> | share_x<32> | share_y<32> | nullifier<32> | rln_identifier<32> ]`, where <_> indicates the byte length.
    ///
    /// The function returns true if the zkSNARK proof is valid with respect to the provided circuit output values, false otherwise.
    ///
    /// Example:
    /// ```
    /// use rln::protocol::*;
    ///
    /// let rln_witness = random_rln_witness(tree_height);
    ///
    /// // We compute a Groth16 proof
    /// let mut input_buffer = Cursor::new(serialize_witness(&rln_witness));
    /// let mut output_buffer = Cursor::new(Vec::<u8>::new());
    /// rln.prove(&mut input_buffer, &mut output_buffer).unwrap();
    /// let zk_proof = output_buffer.into_inner();
    ///
    /// // We prepare the input to prove API, consisting of zk_proof (compressed, 4*32 bytes) || proof_values (6*32 bytes)
    /// // In this example, we compute proof values directly from witness using the utility proof_values_from_witness
    /// let proof_values = proof_values_from_witness(&rln_witness);
    /// let serialized_proof_values = serialize_proof_values(&proof_values);
    ///
    /// // We build the input to the verify method
    /// let mut verify_data = Vec::<u8>::new();
    /// verify_data.extend(&zk_proof);
    /// verify_data.extend(&proof_values);
    /// let mut input_buffer = Cursor::new(verify_data);
    ///
    /// // We verify the Groth16 proof against the provided zk-proof and proof values
    /// let verified = rln.verify(&mut input_buffer).unwrap();
    ///
    /// assert!(verified);
    /// ```
    pub fn verify<R: Read>(&self, mut input_data: R) -> Result<bool> {
        // Input data is serialized for Curve as:
        // serialized_proof (compressed, 4*32 bytes) || serialized_proof_values (6*32 bytes), i.e.
        // [ proof<128> | root<32> | external_nullifier<32> | share_x<32> | share_y<32> | nullifier<32> ]
        let mut input_byte: Vec<u8> = Vec::new();
        input_data.read_to_end(&mut input_byte)?;
        let proof = ArkProof::deserialize_compressed(&mut Cursor::new(&input_byte[..128]))?;

        let (proof_values, _) = deserialize_proof_values(&input_byte[128..]);

        let verified = verify_proof(&self.verification_key, &proof, &proof_values)?;

        Ok(verified)
    }

    /// Computes a zkSNARK RLN proof from the identity secret, the Merkle tree index, the epoch and signal.
    ///
    /// Input values are:
    /// - `input_data`: a reader for the serialization of `[ identity_secret<32> | id_index<8> | epoch<32> | signal_len<8> | signal<var> ]`
    ///
    /// Output values are:
    /// - `output_data`: a writer receiving the serialization of the zkSNARK proof and the circuit evaluations outputs, i.e. `[ proof<128> | root<32> | epoch<32> | share_x<32> | share_y<32> | nullifier<32> | rln_identifier<32> ]`
    ///
    /// Example    
    /// ```
    /// use rln::protocol::*:
    /// use rln::utils::*;
    ///
    /// // Generate identity pair
    /// let (identity_secret_hash, id_commitment) = keygen();
    ///
    /// // We set as leaf rate_commitment after storing its index
    /// let identity_index = 10;
    /// let rate_commitment = poseidon_hash(&[id_commitment, 1.into()]);
    /// let mut buffer = Cursor::new(fr_to_bytes_le(&rate_commitment));
    /// rln.set_leaf(identity_index, &mut buffer).unwrap();
    ///
    /// // We generate a random signal
    /// let mut rng = rand::thread_rng();
    /// let signal: [u8; 32] = rng.gen();
    /// // We generate a random epoch
    /// let epoch = hash_to_field(b"test-epoch");
    ///
    /// // We prepare input for generate_rln_proof API
    /// // input_data is [ identity_secret<32> | id_index<8> | epoch<32> | signal_len<8> | signal<var> ]
    /// let mut serialized: Vec<u8> = Vec::new();
    /// serialized.append(&mut fr_to_bytes_le(&identity_secret_hash));
    /// serialized.append(&mut normalize_usize(identity_index));
    /// serialized.append(&mut fr_to_bytes_le(&epoch));
    /// serialized.append(&mut normalize_usize(signal_len).resize(8,0));
    /// serialized.append(&mut signal.to_vec());
    ///
    /// let mut input_buffer = Cursor::new(serialized);
    /// let mut output_buffer = Cursor::new(Vec::<u8>::new());
    /// rln.generate_rln_proof(&mut input_buffer, &mut output_buffer)
    ///     .unwrap();
    ///
    /// // proof_data is [ proof<128> | root<32> | epoch<32> | share_x<32> | share_y<32> | nullifier<32> |  rln_identifier<32> ]
    /// let mut proof_data = output_buffer.into_inner();
    /// ```
    #[cfg(not(target_arch = "wasm32"))]
    pub fn generate_rln_proof<R: Read, W: Write>(
        &mut self,
        mut input_data: R,
        mut output_data: W,
    ) -> Result<()> {
        // We read input RLN witness and we serialize_compressed it
        let mut witness_byte: Vec<u8> = Vec::new();
        input_data.read_to_end(&mut witness_byte)?;
        let (rln_witness, _) = proof_inputs_to_rln_witness(&mut self.tree, &witness_byte)?;
        let proof_values = proof_values_from_witness(&rln_witness)?;

        let proof = generate_proof(self.witness_calculator, &self.proving_key, &rln_witness)?;

        // Note: we export a serialization of ark-groth16::Proof not semaphore::Proof
        // This proof is compressed, i.e. 128 bytes long
        proof.serialize_compressed(&mut output_data)?;
        output_data.write_all(&serialize_proof_values(&proof_values))?;

        Ok(())
    }

    // TODO: this function seems to use redundant witness (as bigint and serialized) and should be refactored
    // Generate RLN Proof using a witness calculated from outside zerokit
    //
    // output_data is  [ proof<128> | root<32> | epoch<32> | share_x<32> | share_y<32> | nullifier<32> | rln_identifier<32> ]
    // we skip it from documentation for now
    #[doc(hidden)]
    pub fn generate_rln_proof_with_witness<W: Write>(
        &mut self,
        calculated_witness: Vec<BigInt>,
        rln_witness_vec: Vec<u8>,
        mut output_data: W,
    ) -> Result<()> {
        let (rln_witness, _) = deserialize_witness(&rln_witness_vec[..])?;
        let proof_values = proof_values_from_witness(&rln_witness)?;

        let proof = generate_proof_with_witness(calculated_witness, &self.proving_key).unwrap();

        // Note: we export a serialization of ark-groth16::Proof not semaphore::Proof
        // This proof is compressed, i.e. 128 bytes long
        proof.serialize_compressed(&mut output_data)?;
        output_data.write_all(&serialize_proof_values(&proof_values))?;
        Ok(())
    }

    /// Verifies a zkSNARK RLN proof against the provided proof values and the state of the internal Merkle tree.
    ///
    /// Input values are:
    /// - `input_data`: a reader for the serialization of the RLN zkSNARK proof concatenated with a serialization of the circuit output values and the signal information, i.e. `[ proof<128> | root<32> | epoch<32> | share_x<32> | share_y<32> | nullifier<32> | rln_identifier<32> | signal_len<8> | signal<var> ]`
    ///
    /// The function returns true if the zkSNARK proof is valid with respect to the provided circuit output values and signal. Returns false otherwise.
    ///
    /// Note that contrary to [`verify`](crate::public::RLN::verify), this function takes additionaly as input the signal and further verifies if
    /// - the Merkle tree root corresponds to the root provided as input;
    /// - the input signal corresponds to the Shamir's x coordinate provided as input
    /// - the hardcoded application [RLN identifier](crate::public::RLN_IDENTIFIER) corresponds to the RLN identifier provided as input
    ///
    /// Example
    /// ```
    /// // proof_data is computed as in the example code snippet provided for rln::public::RLN::generate_rln_proof
    ///
    /// // We prepare input for verify_rln_proof API
    /// // input_data is [ proof<128> | share_y<32> | nullifier<32> | root<32> | epoch<32> | share_x<32> | rln_identifier<32> | signal_len<8> | signal<var> ]
    /// // that is [ proof_data || signal_len<8> | signal<var> ]
    /// proof_data.append(&mut normalize_usize(signal_len));
    /// proof_data.append(&mut signal.to_vec());
    ///
    /// let mut input_buffer = Cursor::new(proof_data);
    /// let verified = rln.verify_rln_proof(&mut input_buffer).unwrap();
    ///
    /// assert!(verified);
    /// ```
    pub fn verify_rln_proof<R: Read>(&self, mut input_data: R) -> Result<bool> {
        let mut serialized: Vec<u8> = Vec::new();
        input_data.read_to_end(&mut serialized)?;
        let mut all_read = 0;
        let proof =
            ArkProof::deserialize_compressed(&mut Cursor::new(&serialized[..128].to_vec()))?;
        all_read += 128;
        let (proof_values, read) = deserialize_proof_values(&serialized[all_read..]);
        all_read += read;

        let signal_len = usize::try_from(u64::from_le_bytes(
            serialized[all_read..all_read + 8].try_into()?,
        ))?;
        all_read += 8;

        let signal: Vec<u8> = serialized[all_read..all_read + signal_len].to_vec();

        let verified = verify_proof(&self.verification_key, &proof, &proof_values)?;
        let x = hash_to_field(&signal);

        // Consistency checks to counter proof tampering
        Ok(verified && (self.tree.root() == proof_values.root) && (x == proof_values.x))
    }

    /// Verifies a zkSNARK RLN proof against the provided proof values and a set of allowed Merkle tree roots.
    ///
    /// Input values are:
    /// - `input_data`: a reader for the serialization of the RLN zkSNARK proof concatenated with a serialization of the circuit output values and the signal information, i.e. `[ proof<128> | root<32> | epoch<32> | share_x<32> | share_y<32> | nullifier<32> | rln_identifier<32> | signal_len<8> | signal<var> ]`
    /// - `roots_data`: a reader for the serialization of a vector of roots, i.e. `[ number_of_roots<8> | root_1<32> | ... | root_n<32> ]` (number_of_roots is a uint64 in little-endian, roots are serialized using `rln::utils::fr_to_bytes_le`))
    ///
    /// The function returns true if the zkSNARK proof is valid with respect to the provided circuit output values, signal and roots. Returns false otherwise.
    ///
    /// Note that contrary to [`verify_rln_proof`](crate::public::RLN::verify_rln_proof), this function does not check if the internal Merkle tree root corresponds to the root provided as input, but rather checks if the root provided as input in `input_data` corresponds to one of the roots serialized in `roots_data`.
    ///
    /// If `roots_data` contains no root (is empty), root validation is skipped and the proof will be correctly verified only if the other proof values results valid (i.e., zk-proof, signal, x-coordinate, RLN identifier)
    ///   
    /// Example
    /// ```
    /// // proof_data is computed as in the example code snippet provided for rln::public::RLN::generate_rln_proof
    ///
    /// // If no roots is provided, proof validation is skipped and if the remaining proof values are valid, the proof will be correctly verified
    /// let mut input_buffer = Cursor::new(proof_data);
    /// let mut roots_serialized: Vec<u8> = Vec::new();
    /// let mut roots_buffer = Cursor::new(roots_serialized.clone());
    /// let verified = rln
    ///     .verify_with_roots(&mut input_buffer.clone(), &mut roots_buffer)
    ///     .unwrap();
    ///
    /// assert!(verified);
    ///
    /// // We serialize in the roots buffer some random values and we check that the proof is not verified since doesn't contain the correct root the proof refers to
    /// for _ in 0..5 {
    ///     roots_serialized.append(&mut fr_to_bytes_le(&Fr::rand(&mut rng)));
    /// }
    /// roots_buffer = Cursor::new(roots_serialized.clone());
    /// let verified = rln
    ///     .verify_with_roots(&mut input_buffer.clone(), &mut roots_buffer)
    ///     .unwrap();
    ///
    /// assert!(verified == false);
    ///
    /// // We get the root of the tree obtained adding one leaf per time
    /// let mut buffer = Cursor::new(Vec::<u8>::new());
    /// rln.get_root(&mut buffer).unwrap();
    /// let (root, _) = bytes_le_to_fr(&buffer.into_inner());
    ///
    /// // We add the real root and we check if now the proof is verified
    /// roots_serialized.append(&mut fr_to_bytes_le(&root));
    /// roots_buffer = Cursor::new(roots_serialized.clone());
    /// let verified = rln
    ///     .verify_with_roots(&mut input_buffer.clone(), &mut roots_buffer)
    ///     .unwrap();
    ///
    /// assert!(verified);
    /// ```
    pub fn verify_with_roots<R: Read>(&self, mut input_data: R, mut roots_data: R) -> Result<bool> {
        let mut serialized: Vec<u8> = Vec::new();
        input_data.read_to_end(&mut serialized)?;
        let mut all_read = 0;
        let proof =
            ArkProof::deserialize_compressed(&mut Cursor::new(&serialized[..128].to_vec()))?;
        all_read += 128;
        let (proof_values, read) = deserialize_proof_values(&serialized[all_read..]);
        all_read += read;

        let signal_len = usize::try_from(u64::from_le_bytes(
            serialized[all_read..all_read + 8].try_into()?,
        ))?;
        all_read += 8;

        let signal: Vec<u8> = serialized[all_read..all_read + signal_len].to_vec();

        let verified = verify_proof(&self.verification_key, &proof, &proof_values)?;

        // First consistency checks to counter proof tampering
        let x = hash_to_field(&signal);
        let partial_result = verified && (x == proof_values.x);

        // We skip root validation if proof is already invalid
        if !partial_result {
            return Ok(partial_result);
        }

        // We read passed roots
        let mut roots_serialized: Vec<u8> = Vec::new();
        roots_data.read_to_end(&mut roots_serialized)?;

        // The vector where we'll store read roots
        let mut roots: Vec<Fr> = Vec::new();

        // We expect each root to be fr_byte_size() bytes long.
        let fr_size = fr_byte_size();

        // We read the buffer and convert to Fr as much as we can
        all_read = 0;
        while all_read + fr_size <= roots_serialized.len() {
            let (root, read) = bytes_le_to_fr(&roots_serialized[all_read..]);
            all_read += read;
            roots.push(root);
        }

        // We validate the root
        let roots_verified: bool = if roots.is_empty() {
            // If no root is passed in roots_buffer, we skip proof's root check
            true
        } else {
            // Otherwise we check if proof's root is contained in the passed buffer
            roots.contains(&proof_values.root)
        };

        // We combine all checks
        Ok(partial_result && roots_verified)
    }

    ////////////////////////////////////////////////////////
    // Utils
    ////////////////////////////////////////////////////////

    /// Returns an identity secret and identity commitment pair.
    ///
    /// The identity commitment is the Poseidon hash of the identity secret.
    ///
    /// Output values are:
    /// - `output_data`: a writer receiving the serialization of the identity secret and identity commitment (serialization done with `rln::utils::fr_to_bytes_le`)
    ///
    /// Example
    /// ```
    /// use rln::protocol::*;
    ///
    /// // We generate an identity pair
    /// let mut buffer = Cursor::new(Vec::<u8>::new());
    /// rln.key_gen(&mut buffer).unwrap();
    ///
    /// // We serialize_compressed the keygen output
    /// let (identity_secret_hash, id_commitment) = deserialize_identity_pair(buffer.into_inner());
    /// ```
    pub fn key_gen<W: Write>(&self, mut output_data: W) -> Result<()> {
        let (identity_secret_hash, id_commitment) = keygen();
        output_data.write_all(&fr_to_bytes_le(&identity_secret_hash))?;
        output_data.write_all(&fr_to_bytes_le(&id_commitment))?;

        Ok(())
    }

    /// Returns an identity trapdoor, nullifier, secret and commitment tuple.
    ///
    /// The identity secret is the Poseidon hash of the identity trapdoor and identity nullifier.
    ///
    /// The identity commitment is the Poseidon hash of the identity secret.
    ///
    /// Generated credentials are compatible with [Semaphore](https://semaphore.appliedzkp.org/docs/guides/identities)'s credentials.
    ///
    /// Output values are:
    /// - `output_data`: a writer receiving the serialization of the identity tapdoor, identity nullifier, identity secret and identity commitment (serialization done with `rln::utils::fr_to_bytes_le`)
    ///
    /// Example
    /// ```
    /// use rln::protocol::*;
    ///
    /// // We generate an identity tuple
    /// let mut buffer = Cursor::new(Vec::<u8>::new());
    /// rln.extended_key_gen(&mut buffer).unwrap();
    ///
    /// // We serialize_compressed the keygen output
    /// let (identity_trapdoor, identity_nullifier, identity_secret_hash, id_commitment) = deserialize_identity_tuple(buffer.into_inner());
    /// ```
    pub fn extended_key_gen<W: Write>(&self, mut output_data: W) -> Result<()> {
        let (identity_trapdoor, identity_nullifier, identity_secret_hash, id_commitment) =
            extended_keygen();
        output_data.write_all(&fr_to_bytes_le(&identity_trapdoor))?;
        output_data.write_all(&fr_to_bytes_le(&identity_nullifier))?;
        output_data.write_all(&fr_to_bytes_le(&identity_secret_hash))?;
        output_data.write_all(&fr_to_bytes_le(&id_commitment))?;

        Ok(())
    }

    /// Returns an identity secret and identity commitment pair generated using a seed.
    ///
    /// The identity commitment is the Poseidon hash of the identity secret.
    ///
    /// Input values are:
    /// - `input_data`: a reader for the byte vector containing the seed
    ///
    /// Output values are:
    /// - `output_data`: a writer receiving the serialization of the identity secret and identity commitment (serialization done with [`rln::utils::fr_to_bytes_le`](crate::utils::fr_to_bytes_le))
    ///
    /// Example
    /// ```
    /// use rln::protocol::*;
    ///
    /// let seed_bytes: &[u8] = &[0, 1, 2, 3, 4, 5, 6, 7, 8, 9];
    ///
    /// let mut input_buffer = Cursor::new(&seed_bytes);
    /// let mut output_buffer = Cursor::new(Vec::<u8>::new());
    /// rln.seeded_key_gen(&mut input_buffer, &mut output_buffer)
    ///     .unwrap();
    ///
    /// // We serialize_compressed the keygen output
    /// let (identity_secret_hash, id_commitment) = deserialize_identity_pair(output_buffer.into_inner());
    /// ```
    pub fn seeded_key_gen<R: Read, W: Write>(
        &self,
        mut input_data: R,
        mut output_data: W,
    ) -> Result<()> {
        let mut serialized: Vec<u8> = Vec::new();
        input_data.read_to_end(&mut serialized)?;

        let (identity_secret_hash, id_commitment) = seeded_keygen(&serialized);
        output_data.write_all(&fr_to_bytes_le(&identity_secret_hash))?;
        output_data.write_all(&fr_to_bytes_le(&id_commitment))?;

        Ok(())
    }

    /// Returns an identity trapdoor, nullifier, secret and commitment tuple generated using a seed.
    ///
    /// The identity secret is the Poseidon hash of the identity trapdoor and identity nullifier.
    ///
    /// The identity commitment is the Poseidon hash of the identity secret.
    ///
    /// Generated credentials are compatible with [Semaphore](https://semaphore.appliedzkp.org/docs/guides/identities)'s credentials.
    ///
    /// Input values are:
    /// - `input_data`: a reader for the byte vector containing the seed
    ///
    /// Output values are:
    /// - `output_data`: a writer receiving the serialization of the identity tapdoor, identity nullifier, identity secret and identity commitment (serialization done with `rln::utils::fr_to_bytes_le`)
    ///
    /// Example
    /// ```
    /// use rln::protocol::*;
    ///
    /// let seed_bytes: &[u8] = &[0, 1, 2, 3, 4, 5, 6, 7, 8, 9];
    ///
    /// let mut input_buffer = Cursor::new(&seed_bytes);
    /// let mut output_buffer = Cursor::new(Vec::<u8>::new());
    /// rln.seeded_key_gen(&mut input_buffer, &mut output_buffer)
    ///     .unwrap();
    ///
    /// // We serialize_compressed the keygen output
    /// let (identity_trapdoor, identity_nullifier, identity_secret_hash, id_commitment) = deserialize_identity_tuple(buffer.into_inner());
    /// ```
    pub fn seeded_extended_key_gen<R: Read, W: Write>(
        &self,
        mut input_data: R,
        mut output_data: W,
    ) -> Result<()> {
        let mut serialized: Vec<u8> = Vec::new();
        input_data.read_to_end(&mut serialized)?;

        let (identity_trapdoor, identity_nullifier, identity_secret_hash, id_commitment) =
            extended_seeded_keygen(&serialized);
        output_data.write_all(&fr_to_bytes_le(&identity_trapdoor))?;
        output_data.write_all(&fr_to_bytes_le(&identity_nullifier))?;
        output_data.write_all(&fr_to_bytes_le(&identity_secret_hash))?;
        output_data.write_all(&fr_to_bytes_le(&id_commitment))?;

        Ok(())
    }

    /// Recovers the identity secret from two set of proof values computed for same secret in same epoch.
    ///
    /// Input values are:
    /// - `input_proof_data_1`: a reader for the serialization of a RLN zkSNARK proof concatenated with a serialization of the circuit output values and -optionally- the signal information, i.e. either `[ proof<128> | root<32> | epoch<32> | share_x<32> | share_y<32> | nullifier<32> | rln_identifier<32> ]` or `[ proof<128> | root<32> | epoch<32> | share_x<32> | share_y<32> | nullifier<32> | rln_identifier<32> | signal_len<8> | signal<var> ]` (to maintain compatibility with both output of [`generate_rln_proof`](crate::public::RLN::generate_rln_proof) and input of [`verify_rln_proof`](crate::public::RLN::verify_rln_proof))
    /// - `input_proof_data_2`: same as `input_proof_data_1`
    ///
    /// Output values are:
    /// - `output_data`: a writer receiving the serialization of the recovered identity secret hash field element if correctly recovered (serialization done with [`rln::utils::fr_to_bytes_le`](crate::utils::fr_to_bytes_le)), a writer receiving an empty byte vector if not.
    ///
    /// Example
    /// ```
    /// // identity_secret_hash, proof_data_1 and proof_data_2 are computed as in the example code snippet provided for rln::public::RLN::generate_rln_proof using same identity secret and epoch (but not necessarily same signal)
    ///
    /// let mut input_proof_data_1 = Cursor::new(proof_data_1);
    /// let mut input_proof_data_2 = Cursor::new(proof_data_2);
    /// let mut output_buffer = Cursor::new(Vec::<u8>::new());
    /// rln.recover_id_secret(
    ///     &mut input_proof_data_1,
    ///     &mut input_proof_data_2,
    ///     &mut output_buffer,
    /// )
    /// .unwrap();
    ///
    /// let serialized_identity_secret_hash = output_buffer.into_inner();
    ///
    /// // We ensure that a non-empty value is written to output_buffer
    /// assert!(!serialized_identity_secret_hash.is_empty());
    ///
    /// // We check if the recovered identity secret hash corresponds to the original one
    /// let (recovered_identity_secret_hash, _) = bytes_le_to_fr(&serialized_identity_secret_hash);
    /// assert_eq!(recovered_identity_secret_hash, identity_secret_hash);
    /// ```
    pub fn recover_id_secret<R: Read, W: Write>(
        &self,
        mut input_proof_data_1: R,
        mut input_proof_data_2: R,
        mut output_data: W,
    ) -> Result<()> {
        // We serialize_compressed the two proofs and we get the corresponding RLNProofValues objects
        let mut serialized: Vec<u8> = Vec::new();
        input_proof_data_1.read_to_end(&mut serialized)?;
        // We skip deserialization of the zk-proof at the beginning
        let (proof_values_1, _) = deserialize_proof_values(&serialized[128..]);
        let external_nullifier_1 = proof_values_1.external_nullifier;

        let mut serialized: Vec<u8> = Vec::new();
        input_proof_data_2.read_to_end(&mut serialized)?;
        // We skip deserialization of the zk-proof at the beginning
        let (proof_values_2, _) = deserialize_proof_values(&serialized[128..]);
        let external_nullifier_2 = proof_values_2.external_nullifier;

        // We continue only if the proof values are for the same epoch
        // The idea is that proof values that go as input to this function are verified first (with zk-proof verify), hence ensuring validity of epoch and other fields.
        // Only in case all fields are valid, an external_nullifier for the message will be stored (otherwise signal/proof will be simply discarded)
        // If the nullifier matches one already seen, we can recovery of identity secret.
        if external_nullifier_1 == external_nullifier_2 {
            // We extract the two shares
            let share1 = (proof_values_1.x, proof_values_1.y);
            let share2 = (proof_values_2.x, proof_values_2.y);

            // We recover the secret
<<<<<<< HEAD
            let recovered_identity_secret_hash =
                compute_id_secret(share1, share2);
=======
            let recovered_identity_secret_hash = compute_id_secret(share1, share2);
>>>>>>> e1d09988

            // If an identity secret hash is recovered, we write it to output_data, otherwise nothing will be written.
            if let Ok(identity_secret_hash) = recovered_identity_secret_hash {
                output_data.write_all(&fr_to_bytes_le(&identity_secret_hash))?;
            } else {
                return Err(Report::msg("could not extract secret"));
            }
        }

        Ok(())
    }

    /// Returns the serialization of a [`RLNWitnessInput`](crate::protocol::RLNWitnessInput) populated from the identity secret, the Merkle tree index, the epoch and signal.
    ///
    /// Input values are:
    /// - `input_data`: a reader for the serialization of `[ identity_secret<32> | id_index<8> | epoch<32> | signal_len<8> | signal<var> ]`
    ///
    /// The function returns the corresponding [`RLNWitnessInput`](crate::protocol::RLNWitnessInput) object serialized using [`rln::protocol::serialize_witness`](crate::protocol::serialize_witness)).
    pub fn get_serialized_rln_witness<R: Read>(&mut self, mut input_data: R) -> Result<Vec<u8>> {
        // We read input RLN witness and we serialize_compressed it
        let mut witness_byte: Vec<u8> = Vec::new();
        input_data.read_to_end(&mut witness_byte)?;
        let (rln_witness, _) = proof_inputs_to_rln_witness(&mut self.tree, &witness_byte)?;

        serialize_witness(&rln_witness)
    }

    /// Converts a byte serialization of a [`RLNWitnessInput`](crate::protocol::RLNWitnessInput) object to the corresponding JSON serialization.
    ///
    /// Input values are:
    /// - `serialized_witness`: the byte serialization of a [`RLNWitnessInput`](crate::protocol::RLNWitnessInput) object (serialization done with  [`rln::protocol::serialize_witness`](crate::protocol::serialize_witness)).
    ///
    /// The function returns the corresponding JSON encoding of the input [`RLNWitnessInput`](crate::protocol::RLNWitnessInput) object.
    pub fn get_rln_witness_json(&mut self, serialized_witness: &[u8]) -> Result<serde_json::Value> {
        let (rln_witness, _) = deserialize_witness(serialized_witness)?;
        get_json_inputs(&rln_witness)
    }

    /// Closes the connection to the Merkle tree database.
    /// This function should be called before the RLN object is dropped.
    /// If not called, the connection will be closed when the RLN object is dropped.
    /// This improves robustness of the tree.
    pub fn flush(&mut self) -> Result<()> {
        self.tree.close_db_connection()
    }
}

#[cfg(not(target_arch = "wasm32"))]
impl Default for RLN<'_> {
    fn default() -> Self {
        let tree_height = TEST_TREE_HEIGHT;
        let buffer = Cursor::new(json!({ "resources_folder": TEST_RESOURCES_FOLDER }).to_string());
        Self::new(tree_height, buffer).unwrap()
    }
}

/// Hashes an input signal to an element in the working prime field.
///
/// The result is computed as the Keccak256 of the input signal modulo the prime field characteristic.
///
/// Input values are:
/// - `input_data`: a reader for the byte vector containing the input signal.
///
/// Output values are:
/// - `output_data`: a writer receiving the serialization of the resulting field element (serialization done with [`rln::utils::fr_to_bytes_le`](crate::utils::fr_to_bytes_le))
///
/// Example
/// ```
/// let signal: &[u8] = &[0, 1, 2, 3, 4, 5, 6, 7, 8, 9];
///
/// let mut input_buffer = Cursor::new(&signal);
/// let mut output_buffer = Cursor::new(Vec::<u8>::new());
/// hash(&mut input_buffer, &mut output_buffer)
///     .unwrap();
///
/// // We serialize_compressed the keygen output
/// let field_element = deserialize_field_element(output_buffer.into_inner());
/// ```
pub fn hash<R: Read, W: Write>(mut input_data: R, mut output_data: W) -> Result<()> {
    let mut serialized: Vec<u8> = Vec::new();
    input_data.read_to_end(&mut serialized)?;

    let hash = hash_to_field(&serialized);
    output_data.write_all(&fr_to_bytes_le(&hash))?;

    Ok(())
}

/// Hashes a set of elements to a single element in the working prime field, using Poseidon.
///
/// The result is computed as the Poseidon Hash of the input signal.
///
/// Input values are:
/// - `input_data`: a reader for the byte vector containing the input signal.
///
/// Output values are:
/// - `output_data`: a writer receiving the serialization of the resulting field element (serialization done with [`rln::utils::fr_to_bytes_le`](crate::utils::fr_to_bytes_le))
///
/// Example
/// ```
/// let data = vec![hash_to_field(b"foo")];
/// let signal = vec_fr_to_bytes_le(&data);
///
/// let mut input_buffer = Cursor::new(&signal);
/// let mut output_buffer = Cursor::new(Vec::<u8>::new());
/// poseidon_hash(&mut input_buffer, &mut output_buffer)
///     .unwrap();
///
/// // We serialize_compressed the hash output
/// let hash_result = deserialize_field_element(output_buffer.into_inner());
/// ```
pub fn poseidon_hash<R: Read, W: Write>(mut input_data: R, mut output_data: W) -> Result<()> {
    let mut serialized: Vec<u8> = Vec::new();
    input_data.read_to_end(&mut serialized)?;

    let (inputs, _) = bytes_le_to_vec_fr(&serialized)?;
    let hash = utils_poseidon_hash(inputs.as_ref());
    output_data.write_all(&fr_to_bytes_le(&hash))?;

    Ok(())
}

#[cfg(test)]
mod test {
    use super::*;
    use ark_std::{rand::thread_rng, UniformRand};
    use rand::Rng;
    use serde_json::json;
    use utils::ZerokitMerkleTree;

    #[test]
    // We test merkle batch Merkle tree additions
    fn test_merkle_operations() {
        let tree_height = TEST_TREE_HEIGHT;
        let no_of_leaves = 256;

        // We generate a vector of random leaves
        let mut leaves: Vec<Fr> = Vec::new();
        let mut rng = thread_rng();
        for _ in 0..no_of_leaves {
            leaves.push(Fr::rand(&mut rng));
        }

        // We create a new tree
        let input_buffer =
            Cursor::new(json!({ "resources_folder": TEST_RESOURCES_FOLDER }).to_string());
        let mut rln = RLN::new(tree_height, input_buffer).unwrap();

        // We first add leaves one by one specifying the index
        for (i, leaf) in leaves.iter().enumerate() {
            // We check if the number of leaves set is consistent
            assert_eq!(rln.tree.leaves_set(), i);

            let mut buffer = Cursor::new(fr_to_bytes_le(&leaf));
            rln.set_leaf(i, &mut buffer).unwrap();
        }

        // We get the root of the tree obtained adding one leaf per time
        let mut buffer = Cursor::new(Vec::<u8>::new());
        rln.get_root(&mut buffer).unwrap();
        let (root_single, _) = bytes_le_to_fr(&buffer.into_inner());

        // We reset the tree to default
        rln.set_tree(tree_height).unwrap();

        // We add leaves one by one using the internal index (new leaves goes in next available position)
        for leaf in &leaves {
            let mut buffer = Cursor::new(fr_to_bytes_le(&leaf));
            rln.set_next_leaf(&mut buffer).unwrap();
        }

        // We check if numbers of leaves set is consistent
        assert_eq!(rln.tree.leaves_set(), no_of_leaves);

        // We get the root of the tree obtained adding leaves using the internal index
        let mut buffer = Cursor::new(Vec::<u8>::new());
        rln.get_root(&mut buffer).unwrap();
        let (root_next, _) = bytes_le_to_fr(&buffer.into_inner());

        assert_eq!(root_single, root_next);

        // We reset the tree to default
        rln.set_tree(tree_height).unwrap();

        // We add leaves in a batch into the tree
        let mut buffer = Cursor::new(vec_fr_to_bytes_le(&leaves).unwrap());
        rln.init_tree_with_leaves(&mut buffer).unwrap();

        // We check if number of leaves set is consistent
        assert_eq!(rln.tree.leaves_set(), no_of_leaves);

        // We get the root of the tree obtained adding leaves in batch
        let mut buffer = Cursor::new(Vec::<u8>::new());
        rln.get_root(&mut buffer).unwrap();
        let (root_batch, _) = bytes_le_to_fr(&buffer.into_inner());

        assert_eq!(root_single, root_batch);

        // We now delete all leaves set and check if the root corresponds to the empty tree root
        // delete calls over indexes higher than no_of_leaves are ignored and will not increase self.tree.next_index
        for i in 0..no_of_leaves {
            rln.delete_leaf(i).unwrap();
        }

        // We check if number of leaves set is consistent
        assert_eq!(rln.tree.leaves_set(), no_of_leaves);

        let mut buffer = Cursor::new(Vec::<u8>::new());
        rln.get_root(&mut buffer).unwrap();
        let (root_delete, _) = bytes_le_to_fr(&buffer.into_inner());

        // We reset the tree to default
        rln.set_tree(tree_height).unwrap();

        let mut buffer = Cursor::new(Vec::<u8>::new());
        rln.get_root(&mut buffer).unwrap();
        let (root_empty, _) = bytes_le_to_fr(&buffer.into_inner());

        assert_eq!(root_delete, root_empty);
    }

    #[test]
    // We test leaf setting with a custom index, to enable batch updates to the root
    // Uses `set_leaves_from` to set leaves in a batch, from index `start_index`
    fn test_leaf_setting_with_index() {
        let tree_height = TEST_TREE_HEIGHT;
        let no_of_leaves = 256;

        // We generate a vector of random leaves
        let mut leaves: Vec<Fr> = Vec::new();
        let mut rng = thread_rng();
        for _ in 0..no_of_leaves {
            leaves.push(Fr::rand(&mut rng));
        }

        // set_index is the index from which we start setting leaves
        // random number between 0..no_of_leaves
        let set_index = rng.gen_range(0..no_of_leaves) as usize;

        // We create a new tree
        let input_buffer =
            Cursor::new(json!({ "resources_folder": TEST_RESOURCES_FOLDER }).to_string());
        let mut rln = RLN::new(tree_height, input_buffer).unwrap();

        // We add leaves in a batch into the tree
        let mut buffer = Cursor::new(vec_fr_to_bytes_le(&leaves).unwrap());
        rln.init_tree_with_leaves(&mut buffer).unwrap();

        // We check if number of leaves set is consistent
        assert_eq!(rln.tree.leaves_set(), no_of_leaves);

        // We get the root of the tree obtained adding leaves in batch
        let mut buffer = Cursor::new(Vec::<u8>::new());
        rln.get_root(&mut buffer).unwrap();
        let (root_batch_with_init, _) = bytes_le_to_fr(&buffer.into_inner());

        // `init_tree_with_leaves` resets the tree to the height it was initialized with, using `set_tree`

        // We add leaves in a batch starting from index 0..set_index
        let mut buffer = Cursor::new(vec_fr_to_bytes_le(&leaves[0..set_index]).unwrap());
        rln.init_tree_with_leaves(&mut buffer).unwrap();

        // We add the remaining n leaves in a batch starting from index m
        let mut buffer = Cursor::new(vec_fr_to_bytes_le(&leaves[set_index..]).unwrap());
        rln.set_leaves_from(set_index, &mut buffer).unwrap();

        // We check if number of leaves set is consistent
        assert_eq!(rln.tree.leaves_set(), no_of_leaves);

        // We get the root of the tree obtained adding leaves in batch
        let mut buffer = Cursor::new(Vec::<u8>::new());
        rln.get_root(&mut buffer).unwrap();
        let (root_batch_with_custom_index, _) = bytes_le_to_fr(&buffer.into_inner());

        assert_eq!(root_batch_with_init, root_batch_with_custom_index);

        // We reset the tree to default
        rln.set_tree(tree_height).unwrap();

        // We add leaves one by one using the internal index (new leaves goes in next available position)
        for leaf in &leaves {
            let mut buffer = Cursor::new(fr_to_bytes_le(&leaf));
            rln.set_next_leaf(&mut buffer).unwrap();
        }

        // We check if numbers of leaves set is consistent
        assert_eq!(rln.tree.leaves_set(), no_of_leaves);

        // We get the root of the tree obtained adding leaves using the internal index
        let mut buffer = Cursor::new(Vec::<u8>::new());
        rln.get_root(&mut buffer).unwrap();
        let (root_single_additions, _) = bytes_le_to_fr(&buffer.into_inner());

        assert_eq!(root_batch_with_init, root_single_additions);

        rln.flush().unwrap();
    }

    #[test]
    // Tests the atomic_operation fn, which set_leaves_from uses internally
    fn test_atomic_operation() {
        let tree_height = TEST_TREE_HEIGHT;
        let no_of_leaves = 256;

        // We generate a vector of random leaves
        let mut leaves: Vec<Fr> = Vec::new();
        let mut rng = thread_rng();
        for _ in 0..no_of_leaves {
            leaves.push(Fr::rand(&mut rng));
        }

        // We create a new tree
        let input_buffer =
            Cursor::new(json!({ "resources_folder": TEST_RESOURCES_FOLDER }).to_string());
        let mut rln = RLN::new(tree_height, input_buffer).unwrap();

        // We add leaves in a batch into the tree
        let mut buffer = Cursor::new(vec_fr_to_bytes_le(&leaves).unwrap());
        rln.init_tree_with_leaves(&mut buffer).unwrap();

        // We check if number of leaves set is consistent
        assert_eq!(rln.tree.leaves_set(), no_of_leaves);

        // We get the root of the tree obtained adding leaves in batch
        let mut buffer = Cursor::new(Vec::<u8>::new());
        rln.get_root(&mut buffer).unwrap();
        let (root_after_insertion, _) = bytes_le_to_fr(&buffer.into_inner());

        // We check if number of leaves set is consistent
        assert_eq!(rln.tree.leaves_set(), no_of_leaves);

        let last_leaf = leaves.last().unwrap();
        let last_leaf_index = no_of_leaves - 1;
        let indices = vec![last_leaf_index as u8];
        let last_leaf = vec![*last_leaf];
        let indices_buffer = Cursor::new(vec_u8_to_bytes_le(&indices).unwrap());
        let leaves_buffer = Cursor::new(vec_fr_to_bytes_le(&last_leaf).unwrap());

        rln.atomic_operation(last_leaf_index, leaves_buffer, indices_buffer)
            .unwrap();

        // We get the root of the tree obtained after a no-op
        let mut buffer = Cursor::new(Vec::<u8>::new());
        rln.get_root(&mut buffer).unwrap();
        let (root_after_noop, _) = bytes_le_to_fr(&buffer.into_inner());

        assert_eq!(root_after_insertion, root_after_noop);
    }

    #[test]
    fn test_atomic_operation_zero_indexed() {
        // Test duplicated from https://github.com/waku-org/go-zerokit-rln/pull/12/files
        let tree_height = TEST_TREE_HEIGHT;
        let no_of_leaves = 256;

        // We generate a vector of random leaves
        let mut leaves: Vec<Fr> = Vec::new();
        let mut rng = thread_rng();
        for _ in 0..no_of_leaves {
            leaves.push(Fr::rand(&mut rng));
        }

        // We create a new tree
        let input_buffer =
            Cursor::new(json!({ "resources_folder": TEST_RESOURCES_FOLDER }).to_string());
        let mut rln = RLN::new(tree_height, input_buffer).unwrap();

        // We add leaves in a batch into the tree
        let mut buffer = Cursor::new(vec_fr_to_bytes_le(&leaves).unwrap());
        rln.init_tree_with_leaves(&mut buffer).unwrap();

        // We check if number of leaves set is consistent
        assert_eq!(rln.tree.leaves_set(), no_of_leaves);

        // We get the root of the tree obtained adding leaves in batch
        let mut buffer = Cursor::new(Vec::<u8>::new());
        rln.get_root(&mut buffer).unwrap();
        let (root_after_insertion, _) = bytes_le_to_fr(&buffer.into_inner());

        let zero_index = 0;
        let indices = vec![zero_index as u8];
        let zero_leaf: Vec<Fr> = vec![];
        let indices_buffer = Cursor::new(vec_u8_to_bytes_le(&indices).unwrap());
        let leaves_buffer = Cursor::new(vec_fr_to_bytes_le(&zero_leaf).unwrap());
        rln.atomic_operation(0, leaves_buffer, indices_buffer)
            .unwrap();

        // We get the root of the tree obtained after a deletion
        let mut buffer = Cursor::new(Vec::<u8>::new());
        rln.get_root(&mut buffer).unwrap();
        let (root_after_deletion, _) = bytes_le_to_fr(&buffer.into_inner());

        assert_ne!(root_after_insertion, root_after_deletion);
    }

    #[test]
    fn test_atomic_operation_consistency() {
        // Test duplicated from https://github.com/waku-org/go-zerokit-rln/pull/12/files
        let tree_height = TEST_TREE_HEIGHT;
        let no_of_leaves = 256;

        // We generate a vector of random leaves
        let mut leaves: Vec<Fr> = Vec::new();
        let mut rng = thread_rng();
        for _ in 0..no_of_leaves {
            leaves.push(Fr::rand(&mut rng));
        }

        // We create a new tree
        let input_buffer =
            Cursor::new(json!({ "resources_folder": TEST_RESOURCES_FOLDER }).to_string());
        let mut rln = RLN::new(tree_height, input_buffer).unwrap();

        // We add leaves in a batch into the tree
        let mut buffer = Cursor::new(vec_fr_to_bytes_le(&leaves).unwrap());
        rln.init_tree_with_leaves(&mut buffer).unwrap();

        // We check if number of leaves set is consistent
        assert_eq!(rln.tree.leaves_set(), no_of_leaves);

        // We get the root of the tree obtained adding leaves in batch
        let mut buffer = Cursor::new(Vec::<u8>::new());
        rln.get_root(&mut buffer).unwrap();
        let (root_after_insertion, _) = bytes_le_to_fr(&buffer.into_inner());

        let set_index = rng.gen_range(0..no_of_leaves) as usize;
        let indices = vec![set_index as u8];
        let zero_leaf: Vec<Fr> = vec![];
        let indices_buffer = Cursor::new(vec_u8_to_bytes_le(&indices).unwrap());
        let leaves_buffer = Cursor::new(vec_fr_to_bytes_le(&zero_leaf).unwrap());
        rln.atomic_operation(0, leaves_buffer, indices_buffer)
            .unwrap();

        // We get the root of the tree obtained after a deletion
        let mut buffer = Cursor::new(Vec::<u8>::new());
        rln.get_root(&mut buffer).unwrap();
        let (root_after_deletion, _) = bytes_le_to_fr(&buffer.into_inner());

        assert_ne!(root_after_insertion, root_after_deletion);

        // We get the leaf
        let mut output_buffer = Cursor::new(Vec::<u8>::new());
        rln.get_leaf(set_index, &mut output_buffer).unwrap();
        let (received_leaf, _) = bytes_le_to_fr(output_buffer.into_inner().as_ref());

        assert_eq!(received_leaf, Fr::from(0));
    }

    #[allow(unused_must_use)]
    #[test]
    // This test checks if `set_leaves_from` throws an error when the index is out of bounds
    fn test_set_leaves_bad_index() {
        let tree_height = TEST_TREE_HEIGHT;
        let no_of_leaves = 256;

        // We generate a vector of random leaves
        let mut leaves: Vec<Fr> = Vec::new();
        let mut rng = thread_rng();
        for _ in 0..no_of_leaves {
            leaves.push(Fr::rand(&mut rng));
        }
        let bad_index = (1 << tree_height) - rng.gen_range(0..no_of_leaves) as usize;

        // We create a new tree
        let input_buffer =
            Cursor::new(json!({ "resources_folder": TEST_RESOURCES_FOLDER }).to_string());
        let mut rln = RLN::new(tree_height, input_buffer).unwrap();

        // Get root of empty tree
        let mut buffer = Cursor::new(Vec::<u8>::new());
        rln.get_root(&mut buffer).unwrap();
        let (root_empty, _) = bytes_le_to_fr(&buffer.into_inner());

        // We add leaves in a batch into the tree
        let mut buffer = Cursor::new(vec_fr_to_bytes_le(&leaves).unwrap());
        rln.set_leaves_from(bad_index, &mut buffer)
            .expect_err("Should throw an error");

        // We check if number of leaves set is consistent
        assert_eq!(rln.tree.leaves_set(), 0);

        // Get the root of the tree
        let mut buffer = Cursor::new(Vec::<u8>::new());
        rln.get_root(&mut buffer).unwrap();
        let (root_after_bad_set, _) = bytes_le_to_fr(&buffer.into_inner());

        assert_eq!(root_empty, root_after_bad_set);
    }

    fn fq_from_str(s: String) -> ark_bn254::Fq {
        ark_bn254::Fq::from_str(&s).unwrap()
    }

    fn g1_from_str(g1: &[String]) -> ark_bn254::G1Affine {
        let x = fq_from_str(g1[0].clone());
        let y = fq_from_str(g1[1].clone());
        let z = fq_from_str(g1[2].clone());
        ark_bn254::G1Affine::from(ark_bn254::G1Projective::new(x, y, z))
    }

    fn g2_from_str(g2: &[Vec<String>]) -> ark_bn254::G2Affine {
        let c0 = fq_from_str(g2[0][0].clone());
        let c1 = fq_from_str(g2[0][1].clone());
        let x = ark_bn254::Fq2::new(c0, c1);

        let c0 = fq_from_str(g2[1][0].clone());
        let c1 = fq_from_str(g2[1][1].clone());
        let y = ark_bn254::Fq2::new(c0, c1);

        let c0 = fq_from_str(g2[2][0].clone());
        let c1 = fq_from_str(g2[2][1].clone());
        let z = ark_bn254::Fq2::new(c0, c1);

        ark_bn254::G2Affine::from(ark_bn254::G2Projective::new(x, y, z))
    }

    fn value_to_string_vec(value: &Value) -> Vec<String> {
        value
            .as_array()
            .unwrap()
            .into_iter()
            .map(|val| val.as_str().unwrap().to_string())
            .collect()
    }

    #[test]
    fn test_groth16_proof_hardcoded() {
        let tree_height = TEST_TREE_HEIGHT;

        let input_buffer =
            Cursor::new(json!({ "resources_folder": TEST_RESOURCES_FOLDER }).to_string());
        let rln = RLN::new(tree_height, input_buffer).unwrap();

        let valid_snarkjs_proof = json!({
         "pi_a": [
          "4470527391588441860193200161084455226340491373346283552408949960585113822665",
          "17066173901974939377117728437830216011764222423156801199965800887938087190121",
          "1"
         ],
         "pi_b": [
          [
           "15972566464269406830925988363875489807783626890329856187767783138745533264635",
           "14937519511565349355063307001263881540320664095110809840110097755110649950560"
          ],
          [
           "533488241215365262498062426054646750918758165791898421060280269581011723961",
           "9035874337973494769294028746597715861635666159729389919309920308765805688602"
          ],
          [
           "1",
           "0"
          ]
         ],
         "pi_c": [
          "20620241453393708332486848754039748595639801912969370960546027260091108922454",
          "20580342189093698831710267260567759683930279312746044733195059538431965163807",
          "1"
         ],
         "protocol": "groth16",
         "curve": "bn128"
        });
        let valid_ark_proof = ArkProof {
            a: g1_from_str(&value_to_string_vec(&valid_snarkjs_proof["pi_a"])),
            b: g2_from_str(
                &valid_snarkjs_proof["pi_b"]
                    .as_array()
                    .unwrap()
                    .iter()
                    .map(|item| value_to_string_vec(item))
                    .collect::<Vec<Vec<String>>>(),
            ),
            c: g1_from_str(&value_to_string_vec(&valid_snarkjs_proof["pi_c"])),
        };

        let valid_proof_values = RLNProofValues {
            x: str_to_fr(
                "20645213238265527935869146898028115621427162613172918400241870500502509785943",
                10,
            )
            .unwrap(),
            external_nullifier: str_to_fr(
                "21074405743803627666274838159589343934394162804826017440941339048886754734203",
                10,
            )
            .unwrap(),
            y: str_to_fr(
                "16401008481486069296141645075505218976370369489687327284155463920202585288271",
                10,
            )
            .unwrap(),
            root: str_to_fr(
                "8502402278351299594663821509741133196466235670407051417832304486953898514733",
                10,
            )
            .unwrap(),
            nullifier: str_to_fr(
                "9102791780887227194595604713537772536258726662792598131262022534710887343694",
                10,
            )
            .unwrap(),
        };

        let verified = verify_proof(&rln.verification_key, &valid_ark_proof, &valid_proof_values);
        assert!(verified.unwrap());
    }

    #[test]
    // This test is similar to the one in lib, but uses only public API
    fn test_groth16_proof() {
        let tree_height = TEST_TREE_HEIGHT;

        let input_buffer =
            Cursor::new(json!({ "resources_folder": TEST_RESOURCES_FOLDER }).to_string());
        let mut rln = RLN::new(tree_height, input_buffer).unwrap();

        // Note: we only test Groth16 proof generation, so we ignore setting the tree in the RLN object
        let rln_witness = random_rln_witness(tree_height);
        let proof_values = proof_values_from_witness(&rln_witness).unwrap();

        // We compute a Groth16 proof
        let mut input_buffer = Cursor::new(serialize_witness(&rln_witness).unwrap());
        let mut output_buffer = Cursor::new(Vec::<u8>::new());
        rln.prove(&mut input_buffer, &mut output_buffer).unwrap();
        let serialized_proof = output_buffer.into_inner();

        // Before checking public verify API, we check that the (deserialized) proof generated by prove is actually valid
        let proof = ArkProof::deserialize_compressed(&mut Cursor::new(&serialized_proof)).unwrap();
        let verified = verify_proof(&rln.verification_key, &proof, &proof_values);
        // dbg!(verified.unwrap());
        assert!(verified.unwrap());

        // We prepare the input to prove API, consisting of serialized_proof (compressed, 4*32 bytes) || serialized_proof_values (6*32 bytes)
        let serialized_proof_values = serialize_proof_values(&proof_values);
        let mut verify_data = Vec::<u8>::new();
        verify_data.extend(&serialized_proof);
        verify_data.extend(&serialized_proof_values);
        let mut input_buffer = Cursor::new(verify_data);

        // We verify the Groth16 proof against the provided proof values
        let verified = rln.verify(&mut input_buffer).unwrap();

        assert!(verified);
    }

    #[test]
    fn test_rln_proof() {
        let tree_height = TEST_TREE_HEIGHT;
        let no_of_leaves = 256;

        // We generate a vector of random leaves
        let mut leaves: Vec<Fr> = Vec::new();
        let mut rng = thread_rng();
        for _ in 0..no_of_leaves {
            let id_commitment = Fr::rand(&mut rng);
            let rate_commitment = utils_poseidon_hash(&[id_commitment, Fr::from(100)]);
            leaves.push(rate_commitment);
        }

        // We create a new RLN instance
        let input_buffer =
            Cursor::new(json!({ "resources_folder": TEST_RESOURCES_FOLDER }).to_string());
        let mut rln = RLN::new(tree_height, input_buffer).unwrap();

        // We add leaves in a batch into the tree
        let mut buffer = Cursor::new(vec_fr_to_bytes_le(&leaves).unwrap());
        rln.init_tree_with_leaves(&mut buffer).unwrap();

        // Generate identity pair
        let (identity_secret_hash, id_commitment) = keygen();

        // We set as leaf rate_commitment after storing its index
        let identity_index = rln.tree.leaves_set();
        let user_message_limit = Fr::from(65535);
        let rate_commitment = utils_poseidon_hash(&[id_commitment, user_message_limit]);
        let mut buffer = Cursor::new(fr_to_bytes_le(&rate_commitment));
        rln.set_next_leaf(&mut buffer).unwrap();

        // We generate a random signal
        let mut rng = rand::thread_rng();
        let signal: [u8; 32] = rng.gen();

        // We generate a random epoch
        let epoch = hash_to_field(b"test-epoch");
        // We generate a random rln_identifier
        let rln_identifier = hash_to_field(b"test-rln-identifier");

        // We prepare input for generate_rln_proof API
        let mut serialized: Vec<u8> = Vec::new();
        serialized.append(&mut fr_to_bytes_le(&identity_secret_hash));
        serialized.append(&mut normalize_usize(identity_index));
        serialized.append(&mut fr_to_bytes_le(&user_message_limit));
        serialized.append(&mut fr_to_bytes_le(&Fr::from(1)));
        serialized.append(&mut fr_to_bytes_le(&utils_poseidon_hash(&[
            epoch,
            rln_identifier,
        ])));
        serialized.append(&mut normalize_usize(signal.len()));
        serialized.append(&mut signal.to_vec());

        let mut input_buffer = Cursor::new(serialized);
        let mut output_buffer = Cursor::new(Vec::<u8>::new());
        rln.generate_rln_proof(&mut input_buffer, &mut output_buffer)
            .unwrap();

        // output_data is [ proof<128> | share_y<32> | nullifier<32> | root<32> | epoch<32> | share_x<32> | rln_identifier<32> ]
        let mut proof_data = output_buffer.into_inner();

        // We prepare input for verify_rln_proof API
        // input_data is [ proof<128> | share_y<32> | nullifier<32> | root<32> | epoch<32> | share_x<32> | rln_identifier<32> | signal_len<8> | signal<var> ]
        // that is [ proof_data || signal_len<8> | signal<var> ]
        proof_data.append(&mut normalize_usize(signal.len()));
        proof_data.append(&mut signal.to_vec());

        let mut input_buffer = Cursor::new(proof_data);
        let verified = rln.verify_rln_proof(&mut input_buffer).unwrap();

        assert!(verified);
    }

    #[test]
    fn test_rln_with_witness() {
        let tree_height = TEST_TREE_HEIGHT;
        let no_of_leaves = 256;

        // We generate a vector of random leaves
        let mut leaves: Vec<Fr> = Vec::new();
        let mut rng = thread_rng();
        for _ in 0..no_of_leaves {
            leaves.push(Fr::rand(&mut rng));
        }

        // We create a new RLN instance
        let input_buffer =
            Cursor::new(json!({ "resources_folder": TEST_RESOURCES_FOLDER }).to_string());
        let mut rln = RLN::new(tree_height, input_buffer).unwrap();

        // We add leaves in a batch into the tree
        let mut buffer = Cursor::new(vec_fr_to_bytes_le(&leaves).unwrap());
        rln.init_tree_with_leaves(&mut buffer).unwrap();

        // Generate identity pair
        let (identity_secret_hash, id_commitment) = keygen();

        // We set as leaf rate_commitment after storing its index
        let identity_index = rln.tree.leaves_set();
        let user_message_limit = Fr::from(100);
        let rate_commitment = utils_poseidon_hash(&[id_commitment, user_message_limit]);
        let mut buffer = Cursor::new(fr_to_bytes_le(&rate_commitment));
        rln.set_next_leaf(&mut buffer).unwrap();

        // We generate a random signal
        let mut rng = rand::thread_rng();
        let signal: [u8; 32] = rng.gen();

        // We generate a random epoch
        let epoch = hash_to_field(b"test-epoch");
        // We generate a random rln_identifier
        let rln_identifier = hash_to_field(b"test-rln-identifier");

        // We prepare input for generate_rln_proof API
        // input_data is [ identity_secret<32> | id_index<8> | epoch<32> | signal_len<8> | signal<var> ]
        let mut serialized: Vec<u8> = Vec::new();
        serialized.append(&mut fr_to_bytes_le(&identity_secret_hash));
        serialized.append(&mut normalize_usize(identity_index));
        serialized.append(&mut fr_to_bytes_le(&user_message_limit));
        serialized.append(&mut fr_to_bytes_le(&Fr::from(1)));
        serialized.append(&mut fr_to_bytes_le(&utils_poseidon_hash(&[
            epoch,
            rln_identifier,
        ])));
        serialized.append(&mut normalize_usize(signal.len()));
        serialized.append(&mut signal.to_vec());

        let mut input_buffer = Cursor::new(serialized);

        // We read input RLN witness and we serialize_compressed it
        let mut witness_byte: Vec<u8> = Vec::new();
        input_buffer.read_to_end(&mut witness_byte).unwrap();
        let (rln_witness, _) = proof_inputs_to_rln_witness(&mut rln.tree, &witness_byte).unwrap();

        let serialized_witness = serialize_witness(&rln_witness).unwrap();

        // Calculate witness outside zerokit (simulating what JS is doing)
        let inputs = inputs_for_witness_calculation(&rln_witness)
            .unwrap()
            .into_iter()
            .map(|(name, values)| (name.to_string(), values));
        let calculated_witness = rln
            .witness_calculator
            .lock()
            .expect("witness_calculator mutex should not get poisoned")
            .calculate_witness_element::<Curve, _>(inputs, false)
            .map_err(ProofError::WitnessError)
            .unwrap();

        let calculated_witness_vec: Vec<BigInt> = calculated_witness
            .into_iter()
            .map(|v| to_bigint(&v).unwrap())
            .collect();

        // Generating the proof
        let mut output_buffer = Cursor::new(Vec::<u8>::new());
        rln.generate_rln_proof_with_witness(
            calculated_witness_vec,
            serialized_witness,
            &mut output_buffer,
        )
        .unwrap();

        // output_data is [ proof<128> | share_y<32> | nullifier<32> | root<32> | epoch<32> | share_x<32> | rln_identifier<32> ]
        let mut proof_data = output_buffer.into_inner();

        // We prepare input for verify_rln_proof API
        // input_data is [ proof<128> | share_y<32> | nullifier<32> | root<32> | epoch<32> | share_x<32> | rln_identifier<32> | signal_len<8> | signal<var> ]
        // that is [ proof_data || signal_len<8> | signal<var> ]
        proof_data.append(&mut normalize_usize(signal.len()));
        proof_data.append(&mut signal.to_vec());

        let mut input_buffer = Cursor::new(proof_data);
        let verified = rln.verify_rln_proof(&mut input_buffer).unwrap();

        assert!(verified);
    }

    #[test]
    fn proof_verification_with_roots() {
        // The first part is similar to test_rln_with_witness
        let tree_height = TEST_TREE_HEIGHT;
        let no_of_leaves = 256;

        // We generate a vector of random leaves
        let mut leaves: Vec<Fr> = Vec::new();
        let mut rng = thread_rng();
        for _ in 0..no_of_leaves {
            leaves.push(Fr::rand(&mut rng));
        }

        // We create a new RLN instance
        let input_buffer =
            Cursor::new(json!({ "resources_folder": TEST_RESOURCES_FOLDER }).to_string());
        let mut rln = RLN::new(tree_height, input_buffer).unwrap();

        // We add leaves in a batch into the tree
        let mut buffer = Cursor::new(vec_fr_to_bytes_le(&leaves).unwrap());
        rln.init_tree_with_leaves(&mut buffer).unwrap();

        // Generate identity pair
        let (identity_secret_hash, id_commitment) = keygen();

        // We set as leaf id_commitment after storing its index
        let identity_index = rln.tree.leaves_set();
        let user_message_limit = Fr::from(100);
        let rate_commitment = utils_poseidon_hash(&[id_commitment, user_message_limit]);
        let mut buffer = Cursor::new(fr_to_bytes_le(&rate_commitment));
        rln.set_next_leaf(&mut buffer).unwrap();

        // We generate a random signal
        let mut rng = thread_rng();
        let signal: [u8; 32] = rng.gen();

        // We generate a random epoch
        let epoch = hash_to_field(b"test-epoch");
        // We generate a random rln_identifier
        let rln_identifier = hash_to_field(b"test-rln-identifier");
        let external_nullifier = utils_poseidon_hash(&[epoch, rln_identifier]);

        // We prepare input for generate_rln_proof API
        // input_data is [ identity_secret<32> | id_index<8> | epoch<32> | rln_identifier<32> | user_message_limit<32> | message_id<32> | signal_len<8> | signal<var> ]
        let mut serialized: Vec<u8> = Vec::new();
        serialized.append(&mut fr_to_bytes_le(&identity_secret_hash));
        serialized.append(&mut normalize_usize(identity_index));
        serialized.append(&mut fr_to_bytes_le(&user_message_limit));
        serialized.append(&mut fr_to_bytes_le(&Fr::from(1)));
        serialized.append(&mut fr_to_bytes_le(&external_nullifier));
        serialized.append(&mut normalize_usize(signal.len()));
        serialized.append(&mut signal.to_vec());

        let mut input_buffer = Cursor::new(serialized);
        let mut output_buffer = Cursor::new(Vec::<u8>::new());
        rln.generate_rln_proof(&mut input_buffer, &mut output_buffer)
            .unwrap();

        // output_data is [ proof<128> | share_y<32> | nullifier<32> | root<32> | epoch<32> | share_x<32> | rln_identifier<32> ]
        let mut proof_data = output_buffer.into_inner();

        // We prepare input for verify_rln_proof API
        // input_data is [ proof<128> | share_y<32> | nullifier<32> | root<32> | epoch<32> | share_x<32> | rln_identifier<32> | signal_len<8> | signal<var> ]
        // that is [ proof_data || signal_len<8> | signal<var> ]
        proof_data.append(&mut normalize_usize(signal.len()));
        proof_data.append(&mut signal.to_vec());
        let input_buffer = Cursor::new(proof_data);

        // If no roots is provided, proof validation is skipped and if the remaining proof values are valid, the proof will be correctly verified
        let mut roots_serialized: Vec<u8> = Vec::new();
        let mut roots_buffer = Cursor::new(roots_serialized.clone());
        let verified = rln
            .verify_with_roots(&mut input_buffer.clone(), &mut roots_buffer)
            .unwrap();

        assert!(verified);

        // We serialize in the roots buffer some random values and we check that the proof is not verified since doesn't contain the correct root the proof refers to
        for _ in 0..5 {
            roots_serialized.append(&mut fr_to_bytes_le(&Fr::rand(&mut rng)));
        }
        roots_buffer = Cursor::new(roots_serialized.clone());
        let verified = rln
            .verify_with_roots(&mut input_buffer.clone(), &mut roots_buffer)
            .unwrap();

        assert_eq!(verified, false);

        // We get the root of the tree obtained adding one leaf per time
        let mut buffer = Cursor::new(Vec::<u8>::new());
        rln.get_root(&mut buffer).unwrap();
        let (root, _) = bytes_le_to_fr(&buffer.into_inner());

        // We add the real root and we check if now the proof is verified
        roots_serialized.append(&mut fr_to_bytes_le(&root));
        roots_buffer = Cursor::new(roots_serialized.clone());
        let verified = rln
            .verify_with_roots(&mut input_buffer.clone(), &mut roots_buffer)
            .unwrap();

        assert!(verified);
    }

    #[test]
    fn test_recover_id_secret() {
        let tree_height = TEST_TREE_HEIGHT;

        // We create a new RLN instance
        let input_buffer =
            Cursor::new(json!({ "resources_folder": TEST_RESOURCES_FOLDER }).to_string());
        let mut rln = RLN::new(tree_height, input_buffer).unwrap();

        // Generate identity pair
        let (identity_secret_hash, id_commitment) = keygen();
        let user_message_limit = Fr::from(100);
        let message_id = Fr::from(0);
        let rate_commitment = utils_poseidon_hash(&[id_commitment, user_message_limit]);

        // We set as leaf id_commitment after storing its index
        let identity_index = rln.tree.leaves_set();
        let mut buffer = Cursor::new(fr_to_bytes_le(&rate_commitment));
        rln.set_next_leaf(&mut buffer).unwrap();

        // We generate two random signals
        let mut rng = rand::thread_rng();
        let signal1: [u8; 32] = rng.gen();

        let signal2: [u8; 32] = rng.gen();

        // We generate a random epoch
        let epoch = hash_to_field(b"test-epoch");
        // We generate a random rln_identifier
        let rln_identifier = hash_to_field(b"test-rln-identifier");
        let external_nullifier = utils_poseidon_hash(&[epoch, rln_identifier]);

        // We generate two proofs using same epoch but different signals.

        // We prepare input for generate_rln_proof API
        let mut serialized1: Vec<u8> = Vec::new();
        serialized1.append(&mut fr_to_bytes_le(&identity_secret_hash));
        serialized1.append(&mut normalize_usize(identity_index));
        serialized1.append(&mut fr_to_bytes_le(&user_message_limit));
        serialized1.append(&mut fr_to_bytes_le(&message_id));
        serialized1.append(&mut fr_to_bytes_le(&external_nullifier));

        // The first part is the same for both proof input, so we clone
        let mut serialized2 = serialized1.clone();

        // We attach the first signal to the first proof input
        serialized1.append(&mut normalize_usize(signal1.len()));
        serialized1.append(&mut signal1.to_vec());

        // We attach the second signal to the first proof input
        serialized2.append(&mut normalize_usize(signal2.len()));
        serialized2.append(&mut signal2.to_vec());

        // We generate the first proof
        let mut input_buffer = Cursor::new(serialized1);
        let mut output_buffer = Cursor::new(Vec::<u8>::new());
        rln.generate_rln_proof(&mut input_buffer, &mut output_buffer)
            .unwrap();
        let proof_data_1 = output_buffer.into_inner();

        // We generate the second proof
        let mut input_buffer = Cursor::new(serialized2);
        let mut output_buffer = Cursor::new(Vec::<u8>::new());
        rln.generate_rln_proof(&mut input_buffer, &mut output_buffer)
            .unwrap();
        let proof_data_2 = output_buffer.into_inner();

        let mut input_proof_data_1 = Cursor::new(proof_data_1.clone());
        let mut input_proof_data_2 = Cursor::new(proof_data_2);
        let mut output_buffer = Cursor::new(Vec::<u8>::new());
        // rln.recover_id_secret(
        //     &mut input_proof_data_1,
        //     &mut input_proof_data_2,
        //     // BTreeMap::new(),
        //     &mut output_buffer,
        // )
        // .unwrap();

        // let serialized_identity_secret_hash = output_buffer.into_inner();

        // // We ensure that a non-empty value is written to output_buffer
        // assert!(!serialized_identity_secret_hash.is_empty());

        // // We check if the recovered identity secret hash corresponds to the original one
        // let (recovered_identity_secret_hash, _) = bytes_le_to_fr(&serialized_identity_secret_hash);
        // assert_eq!(recovered_identity_secret_hash, identity_secret_hash);

        // We now test that computing identity_secret_hash is unsuccessful if shares computed from two different identity secret hashes but within same epoch are passed

        // We generate a new identity pair
        let (identity_secret_hash_new, id_commitment_new) = keygen();
        let rate_commitment_new = utils_poseidon_hash(&[id_commitment_new, user_message_limit]);

        // We add it to the tree
        let identity_index_new = rln.tree.leaves_set();
        let mut buffer = Cursor::new(fr_to_bytes_le(&rate_commitment_new));
        rln.set_next_leaf(&mut buffer).unwrap();

        // We generate a random signals
        let signal3: [u8; 32] = rng.gen();

        // We prepare proof input. Note that epoch is the same as before
        let mut serialized3: Vec<u8> = Vec::new();
        serialized3.append(&mut fr_to_bytes_le(&identity_secret_hash_new));
        serialized3.append(&mut normalize_usize(identity_index_new));
        serialized3.append(&mut fr_to_bytes_le(&user_message_limit));
        serialized3.append(&mut fr_to_bytes_le(&message_id));
        serialized3.append(&mut fr_to_bytes_le(&external_nullifier));
        serialized3.append(&mut normalize_usize(signal3.len()));
        serialized3.append(&mut signal3.to_vec());

        // We generate the proof
        let mut input_buffer = Cursor::new(serialized3);
        let mut output_buffer = Cursor::new(Vec::<u8>::new());
        rln.generate_rln_proof(&mut input_buffer, &mut output_buffer)
            .unwrap();
        let proof_data_3 = output_buffer.into_inner();

        // We attempt to recover the secret using share1 (coming from identity_secret_hash) and share3 (coming from identity_secret_hash_new)

        let mut input_proof_data_1 = Cursor::new(proof_data_1.clone());
        let mut input_proof_data_3 = Cursor::new(proof_data_3);
        let mut output_buffer = Cursor::new(Vec::<u8>::new());
        rln.recover_id_secret(
            &mut input_proof_data_1,
            &mut input_proof_data_3,
            // BTreeMap::new(),
            &mut output_buffer,
        )
        .unwrap();

        let serialized_identity_secret_hash = output_buffer.into_inner();
        let (recovered_identity_secret_hash_new, _) =
            bytes_le_to_fr(&serialized_identity_secret_hash);

        // ensure that the recovered secret does not match with either of the
        // used secrets in proof generation
        assert_ne!(
            recovered_identity_secret_hash_new,
            recovered_identity_secret_hash
        );
    }

    #[test]
    fn test_get_leaf() {
        // We generate a random tree
        let tree_height = 10;
        let mut rng = thread_rng();
        let input_buffer =
            Cursor::new(json!({ "resources_folder": TEST_RESOURCES_FOLDER }).to_string());
        let mut rln = RLN::new(tree_height, input_buffer).unwrap();

        // We generate a random leaf
        let leaf = Fr::rand(&mut rng);

        // We generate a random index
        let index = rng.gen_range(0..rln.tree.capacity());

        // We add the leaf to the tree
        let mut buffer = Cursor::new(fr_to_bytes_le(&leaf));
        rln.set_leaf(index, &mut buffer).unwrap();

        // We get the leaf
        let mut output_buffer = Cursor::new(Vec::<u8>::new());
        rln.get_leaf(index, &mut output_buffer).unwrap();

        // We ensure that the leaf is the same as the one we added
        let (received_leaf, _) = bytes_le_to_fr(output_buffer.into_inner().as_ref());
        assert_eq!(received_leaf, leaf);
    }

    #[test]
    fn test_metadata() {
        let tree_height = TEST_TREE_HEIGHT;

        let input_buffer =
            Cursor::new(json!({ "resources_folder": TEST_RESOURCES_FOLDER }).to_string());
        let mut rln = RLN::new(tree_height, input_buffer).unwrap();

        let arbitrary_metadata: &[u8] = b"block_number:200000";
        rln.set_metadata(arbitrary_metadata).unwrap();

        let mut buffer = Cursor::new(Vec::<u8>::new());
        rln.get_metadata(&mut buffer).unwrap();
        let received_metadata = buffer.into_inner();

        assert_eq!(arbitrary_metadata, received_metadata);
    }
}<|MERGE_RESOLUTION|>--- conflicted
+++ resolved
@@ -1134,12 +1134,7 @@
             let share2 = (proof_values_2.x, proof_values_2.y);
 
             // We recover the secret
-<<<<<<< HEAD
-            let recovered_identity_secret_hash =
-                compute_id_secret(share1, share2);
-=======
             let recovered_identity_secret_hash = compute_id_secret(share1, share2);
->>>>>>> e1d09988
 
             // If an identity secret hash is recovered, we write it to output_data, otherwise nothing will be written.
             if let Ok(identity_secret_hash) = recovered_identity_secret_hash {
@@ -2206,7 +2201,7 @@
         // used secrets in proof generation
         assert_ne!(
             recovered_identity_secret_hash_new,
-            recovered_identity_secret_hash
+            identity_secret_hash_new
         );
     }
 
