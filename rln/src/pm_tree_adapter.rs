--- conflicted
+++ resolved
@@ -345,11 +345,7 @@
         }
 
         self.tree
-<<<<<<< HEAD
             .set_range(start, set_values)
-            .map_err(|e| Report::msg(e.to_string()))
-=======
-            .set_range(min_index, set_values)
             .map_err(|e| Report::msg(e.to_string()))?;
 
         for i in indices {
@@ -359,7 +355,6 @@
             self.cached_leaves_indices[i] = 1
         }
         Ok(())
->>>>>>> 84b24d0a
     }
 }
 
