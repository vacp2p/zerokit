// This crate provides cross-module useful utilities (mainly type conversions) not necessarily specific to RLN

use crate::circuit::Fr;
use ark_ff::PrimeField;
use color_eyre::{Report, Result};
use num_bigint::{BigInt, BigUint};
use num_traits::Num;
use std::iter::Extend;

pub fn to_bigint(el: &Fr) -> Result<BigInt> {
    let res: BigUint = (*el).try_into()?;
    Ok(res.into())
}

pub fn fr_byte_size() -> usize {
    let mbs = <Fr as PrimeField>::size_in_bits();
    (mbs + 64 - (mbs % 64)) / 8
}

pub fn str_to_fr(input: &str, radix: u32) -> Result<Fr> {
    if !(radix == 10 || radix == 16) {
        return Err(Report::msg("wrong radix"));
    }

    // We remove any quote present and we trim
    let single_quote: char = '\"';
    let mut input_clean = input.replace(single_quote, "");
    input_clean = input_clean.trim().to_string();

    if radix == 10 {
        Ok(BigUint::from_str_radix(&input_clean, radix)?.try_into()?)
    } else {
        input_clean = input_clean.replace("0x", "");
        Ok(BigUint::from_str_radix(&input_clean, radix)?.try_into()?)
    }
}

pub fn bytes_le_to_fr(input: &[u8]) -> (Fr, usize) {
    let el_size = fr_byte_size();
    (
        Fr::from(BigUint::from_bytes_le(&input[0..el_size])),
        el_size,
    )
}

pub fn bytes_be_to_fr(input: &[u8]) -> (Fr, usize) {
    let el_size = fr_byte_size();
    (
        Fr::from(BigUint::from_bytes_be(&input[0..el_size])),
        el_size,
    )
}

pub fn fr_to_bytes_le(input: &Fr) -> Vec<u8> {
    let input_biguint: BigUint = (*input).into();
    let mut res = input_biguint.to_bytes_le();
    //BigUint conversion ignores most significant zero bytes. We restore them otherwise serialization will fail (length % 8 != 0)
    while res.len() != fr_byte_size() {
        res.push(0);
    }
    res
}

pub fn fr_to_bytes_be(input: &Fr) -> Vec<u8> {
    let input_biguint: BigUint = (*input).into();
    let mut res = input_biguint.to_bytes_be();
    // BigUint conversion ignores most significant zero bytes. We restore them otherwise serialization might fail
    // Fr elements are stored using 64 bits nimbs
    while res.len() != fr_byte_size() {
        res.insert(0, 0);
    }
    res
}

pub fn vec_fr_to_bytes_le(input: &[Fr]) -> Result<Vec<u8>> {
    let mut bytes: Vec<u8> = Vec::new();
    //We store the vector length
<<<<<<< HEAD
    bytes.extend(input.len().to_le_bytes().to_vec());
=======
    bytes.extend(u64::try_from(input.len())?.to_le_bytes().to_vec());
>>>>>>> 062055dc
    // We store each element
    input.iter().for_each(|el| bytes.extend(fr_to_bytes_le(el)));

    Ok(bytes)
}

pub fn vec_fr_to_bytes_be(input: &[Fr]) -> Result<Vec<u8>> {
    let mut bytes: Vec<u8> = Vec::new();
    //We store the vector length
<<<<<<< HEAD
    bytes.extend(input.len().to_be_bytes().to_vec());
=======
    bytes.extend(u64::try_from(input.len())?.to_be_bytes().to_vec());
>>>>>>> 062055dc
    // We store each element
    input.iter().for_each(|el| bytes.extend(fr_to_bytes_be(el)));

    Ok(bytes)
}

pub fn vec_u8_to_bytes_le(input: &[u8]) -> Result<Vec<u8>> {
    let mut bytes: Vec<u8> = Vec::new();
    //We store the vector length
<<<<<<< HEAD
    bytes.extend(input.len().to_le_bytes().to_vec());
=======
    bytes.extend(u64::try_from(input.len())?.to_le_bytes().to_vec());
>>>>>>> 062055dc
    bytes.extend(input);

    Ok(bytes)
}

pub fn vec_u8_to_bytes_be(input: Vec<u8>) -> Result<Vec<u8>> {
    //We store the vector length
<<<<<<< HEAD
    bytes.extend(input.len().to_be_bytes().to_vec());
=======
    let mut bytes: Vec<u8> = u64::try_from(input.len())?.to_be_bytes().to_vec();
>>>>>>> 062055dc
    bytes.extend(input);

    Ok(bytes)
}

pub fn bytes_le_to_vec_u8(input: &[u8]) -> Result<(Vec<u8>, usize)> {
    let mut read: usize = 0;

    let len = u64::from_le_bytes(input[0..8].try_into()?) as usize;
    read += 8;

    let res = input[8..8 + len].to_vec();
    read += res.len();

    Ok((res, read))
}

pub fn bytes_be_to_vec_u8(input: &[u8]) -> Result<(Vec<u8>, usize)> {
    let mut read: usize = 0;

    let len = u64::from_be_bytes(input[0..8].try_into()?) as usize;
    read += 8;

    let res = input[8..8 + len].to_vec();

    read += res.len();

    Ok((res, read))
}

pub fn bytes_le_to_vec_fr(input: &[u8]) -> Result<(Vec<Fr>, usize)> {
    let mut read: usize = 0;
    let mut res: Vec<Fr> = Vec::new();

    let len = u64::from_le_bytes(input[0..8].try_into()?) as usize;
    read += 8;

    let el_size = fr_byte_size();
    for i in 0..len {
        let (curr_el, _) = bytes_le_to_fr(&input[8 + el_size * i..8 + el_size * (i + 1)]);
        res.push(curr_el);
        read += el_size;
    }

    Ok((res, read))
}

pub fn bytes_be_to_vec_fr(input: &[u8]) -> Result<(Vec<Fr>, usize)> {
    let mut read: usize = 0;
    let mut res: Vec<Fr> = Vec::new();

    let len = u64::from_be_bytes(input[0..8].try_into()?) as usize;
    read += 8;

    let el_size = fr_byte_size();
    for i in 0..len {
        let (curr_el, _) = bytes_be_to_fr(&input[8 + el_size * i..8 + el_size * (i + 1)]);
        res.push(curr_el);
        read += el_size;
    }

    Ok((res, read))
}

/* Old conversion utilities between different libraries data types

// Conversion Utilities between poseidon-rs Field and arkworks Fr (in order to call directly poseidon-rs' poseidon_hash)

use ff::{PrimeField as _, PrimeFieldRepr as _};
use poseidon_rs::Fr as PosFr;

pub fn fr_to_posfr(value: Fr) -> PosFr {
    let mut bytes = [0_u8; 32];
    let byte_vec = value.into_repr().to_bytes_be();
    bytes.copy_from_slice(&byte_vec[..]);
    let mut repr = <PosFr as ff::PrimeField>::Repr::default();
    repr.read_be(&bytes[..])
        .expect("read from correctly sized slice always succeeds");
    PosFr::from_repr(repr).expect("value is always in range")
}

pub fn posfr_to_fr(value: PosFr) -> Fr {
    let mut bytes = [0u8; 32];
    value
        .into_repr()
        .write_be(&mut bytes[..])
        .expect("write to correctly sized slice always succeeds");
    Fr::from_be_bytes_mod_order(&bytes)
}


// Conversion Utilities between semaphore-rs Field and arkworks Fr

use semaphore::Field;

pub fn to_fr(el: &Field) -> Fr {
    Fr::try_from(*el).unwrap()
}

pub fn to_field(el: &Fr) -> Field {
    (*el).try_into().unwrap()
}

pub fn vec_to_fr(v: &[Field]) -> Vec<Fr> {
    v.iter().map(|el| to_fr(el)).collect()
}

pub fn vec_to_field(v: &[Fr]) -> Vec<Field> {
    v.iter().map(|el| to_field(el)).collect()
}

pub fn vec_fr_to_field(input: &[Fr]) -> Vec<Field> {
    input.iter().map(|el| to_field(el)).collect()
}

pub fn vec_field_to_fr(input: &[Field]) -> Vec<Fr> {
    input.iter().map(|el| to_fr(el)).collect()
}

pub fn str_to_field(input: String, radix: i32) -> Field {
    assert!((radix == 10) || (radix == 16));

    // We remove any quote present and we trim
    let single_quote: char = '\"';
    let input_clean = input.replace(single_quote, "");
    let input_clean = input_clean.trim();

    if radix == 10 {
        Field::from_str(&format!(
            "{:01$x}",
            BigUint::from_str(input_clean).unwrap(),
            64
        ))
        .unwrap()
    } else {
        let input_clean = input_clean.replace("0x", "");
        Field::from_str(&format!("{:0>64}", &input_clean)).unwrap()
    }
}

pub fn bytes_le_to_field(input: &[u8]) -> (Field, usize) {
    let (fr_el, read) = bytes_le_to_fr(input);
    (to_field(&fr_el), read)
}

pub fn bytes_be_to_field(input: &[u8]) -> (Field, usize) {
    let (fr_el, read) = bytes_be_to_fr(input);
    (to_field(&fr_el), read)
}


pub fn field_to_bytes_le(input: &Field) -> Vec<u8> {
    fr_to_bytes_le(&to_fr(input))
}

pub fn field_to_bytes_be(input: &Field) -> Vec<u8> {
    fr_to_bytes_be(&to_fr(input))
}


pub fn vec_field_to_bytes_le(input: &[Field]) -> Vec<u8> {
    vec_fr_to_bytes_le(&vec_field_to_fr(input))
}

pub fn vec_field_to_bytes_be(input: &[Field]) -> Vec<u8> {
    vec_fr_to_bytes_be(&vec_field_to_fr(input))
}


pub fn bytes_le_to_vec_field(input: &[u8]) -> (Vec<Field>, usize) {
    let (vec_fr, read) = bytes_le_to_vec_fr(input);
    (vec_fr_to_field(&vec_fr), read)
}

pub fn bytes_be_to_vec_field(input: &[u8]) -> (Vec<Field>, usize) {
    let (vec_fr, read) = bytes_be_to_vec_fr(input);
    (vec_fr_to_field(&vec_fr), read)
}

// Arithmetic over Field elements (wrapped over arkworks algebra crate)

pub fn add(a: &Field, b: &Field) -> Field {
    to_field(&(to_fr(a) + to_fr(b)))
}

pub fn mul(a: &Field, b: &Field) -> Field {
    to_field(&(to_fr(a) * to_fr(b)))
}

pub fn div(a: &Field, b: &Field) -> Field {
    to_field(&(to_fr(a) / to_fr(b)))
}

pub fn inv(a: &Field) -> Field {
    to_field(&(Fr::from(1) / to_fr(a)))
}
*/<|MERGE_RESOLUTION|>--- conflicted
+++ resolved
@@ -75,11 +75,8 @@
 pub fn vec_fr_to_bytes_le(input: &[Fr]) -> Result<Vec<u8>> {
     let mut bytes: Vec<u8> = Vec::new();
     //We store the vector length
-<<<<<<< HEAD
     bytes.extend(input.len().to_le_bytes().to_vec());
-=======
-    bytes.extend(u64::try_from(input.len())?.to_le_bytes().to_vec());
->>>>>>> 062055dc
+
     // We store each element
     input.iter().for_each(|el| bytes.extend(fr_to_bytes_le(el)));
 
@@ -89,11 +86,8 @@
 pub fn vec_fr_to_bytes_be(input: &[Fr]) -> Result<Vec<u8>> {
     let mut bytes: Vec<u8> = Vec::new();
     //We store the vector length
-<<<<<<< HEAD
     bytes.extend(input.len().to_be_bytes().to_vec());
-=======
-    bytes.extend(u64::try_from(input.len())?.to_be_bytes().to_vec());
->>>>>>> 062055dc
+
     // We store each element
     input.iter().for_each(|el| bytes.extend(fr_to_bytes_be(el)));
 
@@ -103,11 +97,8 @@
 pub fn vec_u8_to_bytes_le(input: &[u8]) -> Result<Vec<u8>> {
     let mut bytes: Vec<u8> = Vec::new();
     //We store the vector length
-<<<<<<< HEAD
     bytes.extend(input.len().to_le_bytes().to_vec());
-=======
-    bytes.extend(u64::try_from(input.len())?.to_le_bytes().to_vec());
->>>>>>> 062055dc
+
     bytes.extend(input);
 
     Ok(bytes)
@@ -115,11 +106,8 @@
 
 pub fn vec_u8_to_bytes_be(input: Vec<u8>) -> Result<Vec<u8>> {
     //We store the vector length
-<<<<<<< HEAD
     bytes.extend(input.len().to_be_bytes().to_vec());
-=======
-    let mut bytes: Vec<u8> = u64::try_from(input.len())?.to_be_bytes().to_vec();
->>>>>>> 062055dc
+
     bytes.extend(input);
 
     Ok(bytes)
