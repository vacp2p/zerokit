#[cfg(test)]
mod test {
    use ark_std::{rand::thread_rng, UniformRand};
    use rand::Rng;
    use rln::circuit::*;
    use rln::ffi::{hash as ffi_hash, poseidon_hash as ffi_poseidon_hash, *};
    use rln::hashers::{hash_to_field, poseidon_hash as utils_poseidon_hash, ROUND_PARAMS};
    use rln::protocol::*;
    use rln::public::RLN;
    use rln::utils::*;
    use serde_json::json;
    use std::fs::File;
    use std::io::Read;
    use std::mem::MaybeUninit;
    use std::time::{Duration, Instant};

    #[test]
    // We test merkle batch Merkle tree additions
    fn test_merkle_operations_ffi() {
        let tree_height = TEST_TREE_HEIGHT;
        let no_of_leaves = 256;

        // We generate a vector of random leaves
        let mut leaves: Vec<Fr> = Vec::new();
        let mut rng = thread_rng();
        for _ in 0..no_of_leaves {
            leaves.push(Fr::rand(&mut rng));
        }

        // We create a RLN instance
        let mut rln_pointer = MaybeUninit::<*mut RLN>::uninit();
        let input_config = json!({ "resource_folder": TEST_RESOURCES_FOLDER }).to_string();
        let input_buffer = &Buffer::from(input_config.as_bytes());
        let success = new(tree_height, input_buffer, rln_pointer.as_mut_ptr());
        assert!(success, "RLN object creation failed");
        let rln_pointer = unsafe { &mut *rln_pointer.assume_init() };

        // We first add leaves one by one specifying the index
        for (i, leaf) in leaves.iter().enumerate() {
            // We prepare the rate_commitment and we set the leaf at provided index
            let leaf_ser = fr_to_bytes_le(&leaf);
            let input_buffer = &Buffer::from(leaf_ser.as_ref());
            let success = set_leaf(rln_pointer, i, input_buffer);
            assert!(success, "set leaf call failed");
        }

        // We get the root of the tree obtained adding one leaf per time
        let mut output_buffer = MaybeUninit::<Buffer>::uninit();
        let success = get_root(rln_pointer, output_buffer.as_mut_ptr());
        assert!(success, "get root call failed");
        let output_buffer = unsafe { output_buffer.assume_init() };
        let result_data = <&[u8]>::from(&output_buffer).to_vec();
        let (root_single, _) = bytes_le_to_fr(&result_data);

        // We reset the tree to default
        let success = set_tree(rln_pointer, tree_height);
        assert!(success, "set tree call failed");

        // We add leaves one by one using the internal index (new leaves goes in next available position)
        for leaf in &leaves {
            let leaf_ser = fr_to_bytes_le(&leaf);
            let input_buffer = &Buffer::from(leaf_ser.as_ref());
            let success = set_next_leaf(rln_pointer, input_buffer);
            assert!(success, "set next leaf call failed");
        }

        // We get the root of the tree obtained adding leaves using the internal index
        let mut output_buffer = MaybeUninit::<Buffer>::uninit();
        let success = get_root(rln_pointer, output_buffer.as_mut_ptr());
        assert!(success, "get root call failed");
        let output_buffer = unsafe { output_buffer.assume_init() };
        let result_data = <&[u8]>::from(&output_buffer).to_vec();
        let (root_next, _) = bytes_le_to_fr(&result_data);

        // We check if roots are the same
        assert_eq!(root_single, root_next);

        // We reset the tree to default
        let success = set_tree(rln_pointer, tree_height);
        assert!(success, "set tree call failed");

        // We add leaves in a batch into the tree
        let leaves_ser = vec_fr_to_bytes_le(&leaves).unwrap();
        let input_buffer = &Buffer::from(leaves_ser.as_ref());
        let success = init_tree_with_leaves(rln_pointer, input_buffer);
        assert!(success, "init tree with leaves call failed");

        // We get the root of the tree obtained adding leaves in batch
        let mut output_buffer = MaybeUninit::<Buffer>::uninit();
        let success = get_root(rln_pointer, output_buffer.as_mut_ptr());
        assert!(success, "get root call failed");
        let output_buffer = unsafe { output_buffer.assume_init() };
        let result_data = <&[u8]>::from(&output_buffer).to_vec();
        let (root_batch, _) = bytes_le_to_fr(&result_data);

        // We check if roots are the same
        assert_eq!(root_single, root_batch);

        // We now delete all leaves set and check if the root corresponds to the empty tree root
        // delete calls over indexes higher than no_of_leaves are ignored and will not increase self.tree.next_index
        for i in 0..no_of_leaves {
            let success = delete_leaf(rln_pointer, i);
            assert!(success, "delete leaf call failed");
        }

        // We get the root of the tree obtained deleting all leaves
        let mut output_buffer = MaybeUninit::<Buffer>::uninit();
        let success = get_root(rln_pointer, output_buffer.as_mut_ptr());
        assert!(success, "get root call failed");
        let output_buffer = unsafe { output_buffer.assume_init() };
        let result_data = <&[u8]>::from(&output_buffer).to_vec();
        let (root_delete, _) = bytes_le_to_fr(&result_data);

        // We reset the tree to default
        let success = set_tree(rln_pointer, tree_height);
        assert!(success, "set tree call failed");

        // We get the root of the empty tree
        let mut output_buffer = MaybeUninit::<Buffer>::uninit();
        let success = get_root(rln_pointer, output_buffer.as_mut_ptr());
        assert!(success, "get root call failed");
        let output_buffer = unsafe { output_buffer.assume_init() };
        let result_data = <&[u8]>::from(&output_buffer).to_vec();
        let (root_empty, _) = bytes_le_to_fr(&result_data);

        // We check if roots are the same
        assert_eq!(root_delete, root_empty);
    }

    #[test]
    // This test is similar to the one in public.rs but it uses the RLN object as a pointer
    // Uses `set_leaves_from` to set leaves in a batch
    fn test_leaf_setting_with_index_ffi() {
        // We create a new tree
        let tree_height = TEST_TREE_HEIGHT;
        let no_of_leaves = 256;

        // We create a RLN instance
        let mut rln_pointer = MaybeUninit::<*mut RLN>::uninit();
        let input_config = json!({ "resources_folder": TEST_RESOURCES_FOLDER }).to_string();
        let input_buffer = &Buffer::from(input_config.as_bytes());
        let success = new(tree_height, input_buffer, rln_pointer.as_mut_ptr());
        assert!(success, "RLN object creation failed");
        let rln_pointer = unsafe { &mut *rln_pointer.assume_init() };

        // We generate a vector of random leaves
        let mut leaves: Vec<Fr> = Vec::new();
        let mut rng = thread_rng();
        for _ in 0..no_of_leaves {
            leaves.push(Fr::rand(&mut rng));
        }

        // set_index is the index from which we start setting leaves
        // random number between 0..no_of_leaves
        let set_index = rng.gen_range(0..no_of_leaves) as usize;

        // We add leaves in a batch into the tree
        let leaves_ser = vec_fr_to_bytes_le(&leaves).unwrap();
        let input_buffer = &Buffer::from(leaves_ser.as_ref());
        let success = init_tree_with_leaves(rln_pointer, input_buffer);
        assert!(success, "init tree with leaves call failed");

        // We get the root of the tree obtained adding leaves in batch
        let mut output_buffer = MaybeUninit::<Buffer>::uninit();
        let success = get_root(rln_pointer, output_buffer.as_mut_ptr());
        assert!(success, "get root call failed");

        let output_buffer = unsafe { output_buffer.assume_init() };
        let result_data = <&[u8]>::from(&output_buffer).to_vec();
        let (root_batch_with_init, _) = bytes_le_to_fr(&result_data);

        // `init_tree_with_leaves` resets the tree to the height it was initialized with, using `set_tree`

        // We add leaves in a batch starting from index 0..set_index
        let leaves_m = vec_fr_to_bytes_le(&leaves[0..set_index]).unwrap();
        let buffer = &Buffer::from(leaves_m.as_ref());
        let success = init_tree_with_leaves(rln_pointer, buffer);
        assert!(success, "init tree with leaves call failed");

        // We add the remaining n leaves in a batch starting from index set_index
        let leaves_n = vec_fr_to_bytes_le(&leaves[set_index..]).unwrap();
        let buffer = &Buffer::from(leaves_n.as_ref());
        let success = set_leaves_from(rln_pointer, set_index, buffer);
        assert!(success, "set leaves from call failed");

        // We get the root of the tree obtained adding leaves in batch
        let mut output_buffer = MaybeUninit::<Buffer>::uninit();
        let success = get_root(rln_pointer, output_buffer.as_mut_ptr());
        assert!(success, "get root call failed");

        let output_buffer = unsafe { output_buffer.assume_init() };
        let result_data = <&[u8]>::from(&output_buffer).to_vec();
        let (root_batch_with_custom_index, _) = bytes_le_to_fr(&result_data);

        assert_eq!(root_batch_with_init, root_batch_with_custom_index);

        // We reset the tree to default
        let success = set_tree(rln_pointer, tree_height);
        assert!(success, "set tree call failed");

        // We add leaves one by one using the internal index (new leaves goes in next available position)
        for leaf in &leaves {
            let leaf_ser = fr_to_bytes_le(&leaf);
            let input_buffer = &Buffer::from(leaf_ser.as_ref());
            let success = set_next_leaf(rln_pointer, input_buffer);
            assert!(success, "set next leaf call failed");
        }

        // We get the root of the tree obtained adding leaves using the internal index
        let mut output_buffer = MaybeUninit::<Buffer>::uninit();
        let success = get_root(rln_pointer, output_buffer.as_mut_ptr());
        assert!(success, "get root call failed");

        let output_buffer = unsafe { output_buffer.assume_init() };
        let result_data = <&[u8]>::from(&output_buffer).to_vec();
        let (root_single_additions, _) = bytes_le_to_fr(&result_data);

        assert_eq!(root_batch_with_init, root_single_additions);
    }

    #[test]
    // This test is similar to the one in public.rs but it uses the RLN object as a pointer
    fn test_atomic_operation_ffi() {
        let tree_height = TEST_TREE_HEIGHT;
        let no_of_leaves = 256;

        // We create a RLN instance
        let mut rln_pointer = MaybeUninit::<*mut RLN>::uninit();
        let input_config = json!({ "resources_folder": TEST_RESOURCES_FOLDER }).to_string();
        let input_buffer = &Buffer::from(input_config.as_bytes());
        let success = new(tree_height, input_buffer, rln_pointer.as_mut_ptr());
        assert!(success, "RLN object creation failed");
        let rln_pointer = unsafe { &mut *rln_pointer.assume_init() };

        // We generate a vector of random leaves
        let mut leaves: Vec<Fr> = Vec::new();
        let mut rng = thread_rng();
        for _ in 0..no_of_leaves {
            leaves.push(Fr::rand(&mut rng));
        }

        // We add leaves in a batch into the tree
        let leaves_ser = vec_fr_to_bytes_le(&leaves).unwrap();
        let input_buffer = &Buffer::from(leaves_ser.as_ref());
        let success = init_tree_with_leaves(rln_pointer, input_buffer);
        assert!(success, "init tree with leaves call failed");

        // We get the root of the tree obtained adding leaves in batch
        let mut output_buffer = MaybeUninit::<Buffer>::uninit();
        let success = get_root(rln_pointer, output_buffer.as_mut_ptr());
        assert!(success, "get root call failed");

        let output_buffer = unsafe { output_buffer.assume_init() };
        let result_data = <&[u8]>::from(&output_buffer).to_vec();
        let (root_after_insertion, _) = bytes_le_to_fr(&result_data);

        let last_leaf = leaves.last().unwrap();
        let last_leaf_index = no_of_leaves - 1;
        let indices = vec![last_leaf_index as u8];
        let last_leaf = vec![*last_leaf];
        let indices = vec_u8_to_bytes_le(&indices).unwrap();
        let indices_buffer = &Buffer::from(indices.as_ref());
        let leaves = vec_fr_to_bytes_le(&last_leaf).unwrap();
        let leaves_buffer = &Buffer::from(leaves.as_ref());

        let success = atomic_operation(
            rln_pointer,
            last_leaf_index as usize,
            leaves_buffer,
            indices_buffer,
        );
        assert!(success, "atomic operation call failed");

        // We get the root of the tree obtained after a no-op
        let mut output_buffer = MaybeUninit::<Buffer>::uninit();
        let success = get_root(rln_pointer, output_buffer.as_mut_ptr());
        assert!(success, "get root call failed");

        let output_buffer = unsafe { output_buffer.assume_init() };
        let result_data = <&[u8]>::from(&output_buffer).to_vec();
        let (root_after_noop, _) = bytes_le_to_fr(&result_data);

        assert_eq!(root_after_insertion, root_after_noop);
    }

    #[test]
    // This test is similar to the one in public.rs but it uses the RLN object as a pointer
    fn test_set_leaves_bad_index_ffi() {
        let tree_height = TEST_TREE_HEIGHT;
        let no_of_leaves = 256;

        // We generate a vector of random leaves
        let mut leaves: Vec<Fr> = Vec::new();
        let mut rng = thread_rng();
        for _ in 0..no_of_leaves {
            leaves.push(Fr::rand(&mut rng));
        }

        let bad_index = (1 << tree_height) - rng.gen_range(0..no_of_leaves) as usize;

        // We create a RLN instance
        let mut rln_pointer = MaybeUninit::<*mut RLN>::uninit();
        let input_config = json!({ "resources_folder": TEST_RESOURCES_FOLDER }).to_string();
        let input_buffer = &Buffer::from(input_config.as_bytes());
        let success = new(tree_height, input_buffer, rln_pointer.as_mut_ptr());
        assert!(success, "RLN object creation failed");
        let rln_pointer = unsafe { &mut *rln_pointer.assume_init() };

        // Get root of empty tree
        let mut output_buffer = MaybeUninit::<Buffer>::uninit();
        let success = get_root(rln_pointer, output_buffer.as_mut_ptr());
        assert!(success, "get root call failed");

        let output_buffer = unsafe { output_buffer.assume_init() };
        let result_data = <&[u8]>::from(&output_buffer).to_vec();
        let (root_empty, _) = bytes_le_to_fr(&result_data);

        // We add leaves in a batch into the tree
        let leaves = vec_fr_to_bytes_le(&leaves).unwrap();
        let buffer = &Buffer::from(leaves.as_ref());
        let success = set_leaves_from(rln_pointer, bad_index, buffer);
        assert!(!success, "set leaves from call succeeded");

        // Get root of tree after attempted set
        let mut output_buffer = MaybeUninit::<Buffer>::uninit();
        let success = get_root(rln_pointer, output_buffer.as_mut_ptr());
        assert!(success, "get root call failed");

        let output_buffer = unsafe { output_buffer.assume_init() };
        let result_data = <&[u8]>::from(&output_buffer).to_vec();
        let (root_after_bad_set, _) = bytes_le_to_fr(&result_data);

        assert_eq!(root_empty, root_after_bad_set);
    }

    #[test]
    // This test is similar to the one in lib, but uses only public C API
    fn test_merkle_proof_ffi() {
        let tree_height = TEST_TREE_HEIGHT;
        let leaf_index = 3;
        let user_message_limit = 1;

        // We create a RLN instance
        let mut rln_pointer = MaybeUninit::<*mut RLN>::uninit();
        let input_config = json!({ "resources_folder": TEST_RESOURCES_FOLDER }).to_string();
        let input_buffer = &Buffer::from(input_config.as_bytes());
        let success = new(tree_height, input_buffer, rln_pointer.as_mut_ptr());
        assert!(success, "RLN object creation failed");
        let rln_pointer = unsafe { &mut *rln_pointer.assume_init() };

        // generate identity
        let identity_secret_hash = hash_to_field(b"test-merkle-proof");
<<<<<<< HEAD
        let id_commitment = utils_poseidon_hash(&vec![identity_secret_hash]);
        let rate_commitment = utils_poseidon_hash(&[id_commitment, user_message_limit.into()]);

        // We prepare rate_commitment and we set the leaf at provided index
=======
        let id_commitment = utils_poseidon_hash(&[identity_secret_hash]);
        let user_message_limit = Fr::from(100);
        let rate_commitment = utils_poseidon_hash(&[id_commitment, user_message_limit]);

        // We prepare id_commitment and we set the leaf at provided index
>>>>>>> e1d09988
        let leaf_ser = fr_to_bytes_le(&rate_commitment);
        let input_buffer = &Buffer::from(leaf_ser.as_ref());
        let success = set_leaf(rln_pointer, leaf_index, input_buffer);
        assert!(success, "set leaf call failed");

        // We obtain the Merkle tree root
        let mut output_buffer = MaybeUninit::<Buffer>::uninit();
        let success = get_root(rln_pointer, output_buffer.as_mut_ptr());
        assert!(success, "get root call failed");
        let output_buffer = unsafe { output_buffer.assume_init() };
        let result_data = <&[u8]>::from(&output_buffer).to_vec();
        let (root, _) = bytes_le_to_fr(&result_data);

        use ark_ff::BigInt;

        if TEST_TREE_HEIGHT == 20 {
            assert_eq!(
                root,
                Fr::from(BigInt([
                    17110646155607829651,
                    5040045984242729823,
                    6965416728592533086,
                    2328960363755461975
                ]))
            );
        } else if TEST_TREE_HEIGHT == 32 {
            assert_eq!(
                root,
                str_to_fr(
                    "0x21947ffd0bce0c385f876e7c97d6a42eec5b1fe935aab2f01c1f8a8cbcc356d2",
                    16
                )
                .unwrap()
            );
        }

        // We obtain the Merkle tree root
        let mut output_buffer = MaybeUninit::<Buffer>::uninit();
        let success = get_proof(rln_pointer, leaf_index, output_buffer.as_mut_ptr());
        assert!(success, "get merkle proof call failed");
        let output_buffer = unsafe { output_buffer.assume_init() };
        let result_data = <&[u8]>::from(&output_buffer).to_vec();

        let (path_elements, read) = bytes_le_to_vec_fr(&result_data).unwrap();
        let (identity_path_index, _) = bytes_le_to_vec_u8(&result_data[read..].to_vec()).unwrap();

        // We check correct computation of the path and indexes
        let mut expected_path_elements = vec![
            str_to_fr(
                "0x0000000000000000000000000000000000000000000000000000000000000000",
                16,
            )
            .unwrap(),
            str_to_fr(
                "0x2098f5fb9e239eab3ceac3f27b81e481dc3124d55ffed523a839ee8446b64864",
                16,
            )
            .unwrap(),
            str_to_fr(
                "0x1069673dcdb12263df301a6ff584a7ec261a44cb9dc68df067a4774460b1f1e1",
                16,
            )
            .unwrap(),
            str_to_fr(
                "0x18f43331537ee2af2e3d758d50f72106467c6eea50371dd528d57eb2b856d238",
                16,
            )
            .unwrap(),
            str_to_fr(
                "0x07f9d837cb17b0d36320ffe93ba52345f1b728571a568265caac97559dbc952a",
                16,
            )
            .unwrap(),
            str_to_fr(
                "0x2b94cf5e8746b3f5c9631f4c5df32907a699c58c94b2ad4d7b5cec1639183f55",
                16,
            )
            .unwrap(),
            str_to_fr(
                "0x2dee93c5a666459646ea7d22cca9e1bcfed71e6951b953611d11dda32ea09d78",
                16,
            )
            .unwrap(),
            str_to_fr(
                "0x078295e5a22b84e982cf601eb639597b8b0515a88cb5ac7fa8a4aabe3c87349d",
                16,
            )
            .unwrap(),
            str_to_fr(
                "0x2fa5e5f18f6027a6501bec864564472a616b2e274a41211a444cbe3a99f3cc61",
                16,
            )
            .unwrap(),
            str_to_fr(
                "0x0e884376d0d8fd21ecb780389e941f66e45e7acce3e228ab3e2156a614fcd747",
                16,
            )
            .unwrap(),
            str_to_fr(
                "0x1b7201da72494f1e28717ad1a52eb469f95892f957713533de6175e5da190af2",
                16,
            )
            .unwrap(),
            str_to_fr(
                "0x1f8d8822725e36385200c0b201249819a6e6e1e4650808b5bebc6bface7d7636",
                16,
            )
            .unwrap(),
            str_to_fr(
                "0x2c5d82f66c914bafb9701589ba8cfcfb6162b0a12acf88a8d0879a0471b5f85a",
                16,
            )
            .unwrap(),
            str_to_fr(
                "0x14c54148a0940bb820957f5adf3fa1134ef5c4aaa113f4646458f270e0bfbfd0",
                16,
            )
            .unwrap(),
            str_to_fr(
                "0x190d33b12f986f961e10c0ee44d8b9af11be25588cad89d416118e4bf4ebe80c",
                16,
            )
            .unwrap(),
        ];

        let mut expected_identity_path_index: Vec<u8> =
            vec![1, 1, 0, 0, 0, 0, 0, 0, 0, 0, 0, 0, 0, 0, 0];

<<<<<<< HEAD
        // We add the remaining elements for the case TEST_TREE_HEIGHT = 19
        if TEST_TREE_HEIGHT == 20 || TEST_TREE_HEIGHT == 32 {
=======
        if TEST_TREE_HEIGHT == 20 {
>>>>>>> e1d09988
            expected_path_elements.append(&mut vec![
                str_to_fr(
                    "0x22f98aa9ce704152ac17354914ad73ed1167ae6596af510aa5b3649325e06c92",
                    16,
                )
                .unwrap(),
                str_to_fr(
                    "0x2a7c7c9b6ce5880b9f6f228d72bf6a575a526f29c66ecceef8b753d38bba7323",
                    16,
                )
                .unwrap(),
                str_to_fr(
                    "0x2e8186e558698ec1c67af9c14d463ffc470043c9c2988b954d75dd643f36b992",
                    16,
                )
                .unwrap(),
                str_to_fr(
                    "0x0f57c5571e9a4eab49e2c8cf050dae948aef6ead647392273546249d1c1ff10f",
                    16,
                )
                .unwrap(),
            ]);
            expected_identity_path_index.append(&mut vec![0, 0, 0, 0]);
        }

        if TEST_TREE_HEIGHT == 20 {
            expected_path_elements.append(&mut vec![str_to_fr(
                "0x1830ee67b5fb554ad5f63d4388800e1cfe78e310697d46e43c9ce36134f72cca",
                16,
            )
            .unwrap()]);
            expected_identity_path_index.append(&mut vec![0]);
        }

        assert_eq!(path_elements, expected_path_elements);
        assert_eq!(identity_path_index, expected_identity_path_index);

        // We double check that the proof computed from public API is correct
        let root_from_proof = compute_tree_root(
            &identity_secret_hash,
<<<<<<< HEAD
            &Fr::from(1),
=======
            &user_message_limit,
>>>>>>> e1d09988
            &path_elements,
            &identity_path_index,
        );

        assert_eq!(root, root_from_proof);
    }

    #[test]
    // Benchmarks proof generation and verification
    fn test_groth16_proofs_performance_ffi() {
        let tree_height = TEST_TREE_HEIGHT;

        // We create a RLN instance
        let mut rln_pointer = MaybeUninit::<*mut RLN>::uninit();
        let input_config = json!({ "resources_folder": TEST_RESOURCES_FOLDER }).to_string();
        let input_buffer = &Buffer::from(input_config.as_bytes());
        let success = new(tree_height, input_buffer, rln_pointer.as_mut_ptr());
        assert!(success, "RLN object creation failed");
        let rln_pointer = unsafe { &mut *rln_pointer.assume_init() };

        // We compute some benchmarks regarding proof and verify API calls
        // Note that circuit loading requires some initial overhead.
        // Once the circuit is loaded (i.e., when the RLN object is created), proof generation and verification times should be similar at each call.
        let sample_size = 100;
        let mut prove_time: u128 = 0;
        let mut verify_time: u128 = 0;

        for _ in 0..sample_size {
            // We generate random witness instances and relative proof values
            let rln_witness = random_rln_witness(tree_height);
            let proof_values = proof_values_from_witness(&rln_witness).unwrap();

            // We prepare id_commitment and we set the leaf at provided index
            let rln_witness_ser = serialize_witness(&rln_witness).unwrap();
            let input_buffer = &Buffer::from(rln_witness_ser.as_ref());
            let mut output_buffer = MaybeUninit::<Buffer>::uninit();
            let now = Instant::now();
            let success = prove(rln_pointer, input_buffer, output_buffer.as_mut_ptr());
            prove_time += now.elapsed().as_nanos();
            assert!(success, "prove call failed");
            let output_buffer = unsafe { output_buffer.assume_init() };

            // We read the returned proof and we append proof values for verify
            let serialized_proof = <&[u8]>::from(&output_buffer).to_vec();
            let serialized_proof_values = serialize_proof_values(&proof_values);
            let mut verify_data = Vec::<u8>::new();
            verify_data.extend(&serialized_proof);
            verify_data.extend(&serialized_proof_values);

            // We prepare input proof values and we call verify
            let input_buffer = &Buffer::from(verify_data.as_ref());
            let mut proof_is_valid: bool = false;
            let proof_is_valid_ptr = &mut proof_is_valid as *mut bool;
            let now = Instant::now();
            let success = verify(rln_pointer, input_buffer, proof_is_valid_ptr);
            verify_time += now.elapsed().as_nanos();
            assert!(success, "verify call failed");
            assert_eq!(proof_is_valid, true);
        }

        println!(
            "Average prove API call time: {:?}",
            Duration::from_nanos((prove_time / sample_size).try_into().unwrap())
        );
        println!(
            "Average verify API call time: {:?}",
            Duration::from_nanos((verify_time / sample_size).try_into().unwrap())
        );
    }

    #[test]
    // Creating a RLN with raw data should generate same results as using a path to resources
    fn test_rln_raw_ffi() {
        let tree_height = TEST_TREE_HEIGHT;

        // We create a RLN instance using a resource folder path
        let mut rln_pointer = MaybeUninit::<*mut RLN>::uninit();
        let input_config = json!({ "resources_folder": TEST_RESOURCES_FOLDER }).to_string();
        let input_buffer = &Buffer::from(input_config.as_bytes());
        let success = new(tree_height, input_buffer, rln_pointer.as_mut_ptr());
        assert!(success, "RLN object creation failed");
        let rln_pointer = unsafe { &mut *rln_pointer.assume_init() };

        // We obtain the root from the RLN instance
        let mut output_buffer = MaybeUninit::<Buffer>::uninit();
        let success = get_root(rln_pointer, output_buffer.as_mut_ptr());
        assert!(success, "get root call failed");
        let output_buffer = unsafe { output_buffer.assume_init() };
        let result_data = <&[u8]>::from(&output_buffer).to_vec();
        let (root_rln_folder, _) = bytes_le_to_fr(&result_data);

        // Reading the raw data from the files required for instantiating a RLN instance using raw data
        let circom_path = format!("./resources/tree_height_{TEST_TREE_HEIGHT}/rln.wasm");
        let mut circom_file = File::open(&circom_path).expect("no file found");
        let metadata = std::fs::metadata(&circom_path).expect("unable to read metadata");
        let mut circom_buffer = vec![0; metadata.len() as usize];
        circom_file
            .read_exact(&mut circom_buffer)
            .expect("buffer overflow");

        let zkey_path = format!("./resources/tree_height_{TEST_TREE_HEIGHT}/rln_final.zkey");
        let mut zkey_file = File::open(&zkey_path).expect("no file found");
        let metadata = std::fs::metadata(&zkey_path).expect("unable to read metadata");
        let mut zkey_buffer = vec![0; metadata.len() as usize];
        zkey_file
            .read_exact(&mut zkey_buffer)
            .expect("buffer overflow");

        let vk_path = format!("./resources/tree_height_{TEST_TREE_HEIGHT}/verification_key.json");

        let mut vk_file = File::open(&vk_path).expect("no file found");
        let metadata = std::fs::metadata(&vk_path).expect("unable to read metadata");
        let mut vk_buffer = vec![0; metadata.len() as usize];
        vk_file.read_exact(&mut vk_buffer).expect("buffer overflow");

        let circom_data = &Buffer::from(&circom_buffer[..]);
        let zkey_data = &Buffer::from(&zkey_buffer[..]);
        let vk_data = &Buffer::from(&vk_buffer[..]);

        // Creating a RLN instance passing the raw data
        let mut rln_pointer_raw_bytes = MaybeUninit::<*mut RLN>::uninit();
        let tree_config = "".to_string();
        let tree_config_buffer = &Buffer::from(tree_config.as_bytes());
        let success = new_with_params(
            tree_height,
            circom_data,
            zkey_data,
            vk_data,
            tree_config_buffer,
            rln_pointer_raw_bytes.as_mut_ptr(),
        );
        assert!(success, "RLN object creation failed");
        let rln_pointer2 = unsafe { &mut *rln_pointer_raw_bytes.assume_init() };

        // We obtain the root from the RLN instance containing raw data
        let mut output_buffer = MaybeUninit::<Buffer>::uninit();
        let success = get_root(rln_pointer2, output_buffer.as_mut_ptr());
        assert!(success, "get root call failed");
        let output_buffer = unsafe { output_buffer.assume_init() };
        let result_data = <&[u8]>::from(&output_buffer).to_vec();
        let (root_rln_raw, _) = bytes_le_to_fr(&result_data);

        // And compare that the same root was generated
        assert_eq!(root_rln_folder, root_rln_raw);
    }

    #[test]
    // Computes and verifies an RLN ZK proof using FFI APIs
    fn test_rln_proof_ffi() {
        let tree_height = TEST_TREE_HEIGHT;
        let no_of_leaves = 256;
        let user_message_limit = Fr::from(65535);

        // We generate a vector of random leaves
        let mut leaves: Vec<Fr> = Vec::new();
        let mut rng = thread_rng();
        for _ in 0..no_of_leaves {
            let id_commitment = Fr::rand(&mut rng);
            let rate_commitment = utils_poseidon_hash(&[id_commitment, Fr::from(100)]);
            leaves.push(rate_commitment);
        }

        // We create a RLN instance
        let mut rln_pointer = MaybeUninit::<*mut RLN>::uninit();
        let input_config = json!({ "resources_folder": TEST_RESOURCES_FOLDER }).to_string();
        let input_buffer = &Buffer::from(input_config.as_bytes());
        let success = new(tree_height, input_buffer, rln_pointer.as_mut_ptr());
        assert!(success, "RLN object creation failed");
        let rln_pointer = unsafe { &mut *rln_pointer.assume_init() };

        // We add leaves in a batch into the tree
        let leaves_ser = vec_fr_to_bytes_le(&leaves).unwrap();
        let input_buffer = &Buffer::from(leaves_ser.as_ref());
        let success = init_tree_with_leaves(rln_pointer, input_buffer);
        assert!(success, "init tree with leaves call failed");

        // We generate a new identity pair
        let mut output_buffer = MaybeUninit::<Buffer>::uninit();
        let success = key_gen(rln_pointer, output_buffer.as_mut_ptr());
        assert!(success, "key gen call failed");
        let output_buffer = unsafe { output_buffer.assume_init() };
        let result_data = <&[u8]>::from(&output_buffer).to_vec();
        let (identity_secret_hash, read) = bytes_le_to_fr(&result_data);
        let (id_commitment, _) = bytes_le_to_fr(&result_data[read..].to_vec());
        let rate_commitment = utils_poseidon_hash(&[id_commitment, user_message_limit]);

<<<<<<< HEAD
        // We set as leaf id_commitment, its index would be equal to no_of_leaves
        let leaf_ser = fr_to_bytes_le(&rate_commitment);
        let input_buffer = &Buffer::from(leaf_ser.as_ref());
        let success = set_next_leaf(rln_pointer, input_buffer);
        assert!(success, "set next leaf call failed");

=======
>>>>>>> e1d09988
        let identity_index: usize = no_of_leaves;

        // We generate a random signal
        let mut rng = rand::thread_rng();
        let signal: [u8; 32] = rng.gen();

        // We generate a random epoch
        let epoch = hash_to_field(b"test-epoch");
        let rln_identifier = hash_to_field(b"test-rln-identifier");
        let external_nullifier = utils_poseidon_hash(&[epoch, rln_identifier]);

        let user_message_limit = Fr::from(100);
        let message_id = Fr::from(0);
        let rate_commitment = utils_poseidon_hash(&[id_commitment, user_message_limit]);

        // We set as leaf rate_commitment, its index would be equal to no_of_leaves
        let leaf_ser = fr_to_bytes_le(&rate_commitment);
        let input_buffer = &Buffer::from(leaf_ser.as_ref());
        let success = set_next_leaf(rln_pointer, input_buffer);
        assert!(success, "set next leaf call failed");

        // We generate a random rln_identifier
        let rln_identifier = hash_to_field(b"test-rln-identifier");

        // We prepare input for generate_rln_proof API
        // input_data is [ identity_secret<32> | id_index<8> | user_message_limit<32> | message_id<32> | external_nullifier<32> | signal_len<8> | signal<var> ]
        let mut serialized: Vec<u8> = Vec::new();
        serialized.append(&mut fr_to_bytes_le(&identity_secret_hash));
        serialized.append(&mut normalize_usize(identity_index));
        serialized.append(&mut fr_to_bytes_le(&user_message_limit));
<<<<<<< HEAD
        serialized.append(&mut fr_to_bytes_le(&Fr::from(1)));
        serialized.append(&mut fr_to_bytes_le(&utils_poseidon_hash(&[
            epoch,
            rln_identifier,
        ])));

=======
        serialized.append(&mut fr_to_bytes_le(&message_id));
        serialized.append(&mut fr_to_bytes_le(&external_nullifier));
>>>>>>> e1d09988
        serialized.append(&mut normalize_usize(signal.len()));
        serialized.append(&mut signal.to_vec());

        // We call generate_rln_proof
        let input_buffer = &Buffer::from(serialized.as_ref());
        let mut output_buffer = MaybeUninit::<Buffer>::uninit();
        let success = generate_rln_proof(rln_pointer, input_buffer, output_buffer.as_mut_ptr());
        assert!(success, "generate rln proof call failed");
        let output_buffer = unsafe { output_buffer.assume_init() };
        // result_data is [ proof<128> | share_y<32> | nullifier<32> | root<32> | epoch<32> | share_x<32> | rln_identifier<32> ]
        let mut proof_data = <&[u8]>::from(&output_buffer).to_vec();

        // We prepare input for verify_rln_proof API
        // input_data is [ proof<128> | share_y<32> | nullifier<32> | root<32> | epoch<32> | share_x<32> | rln_identifier<32> | signal_len<8> | signal<var> ]
        // that is [ proof_data | signal_len<8> | signal<var> ]
        proof_data.append(&mut normalize_usize(signal.len()));
        proof_data.append(&mut signal.to_vec());

        // We call verify_rln_proof
        let input_buffer = &Buffer::from(proof_data.as_ref());
        let mut proof_is_valid: bool = false;
        let proof_is_valid_ptr = &mut proof_is_valid as *mut bool;
        let success = verify_rln_proof(rln_pointer, input_buffer, proof_is_valid_ptr);
        assert!(success, "verify call failed");
        assert_eq!(proof_is_valid, true);
    }

    #[test]
    // Computes and verifies an RLN ZK proof by checking proof's root against an input roots buffer
    fn test_verify_with_roots() {
        // First part similar to test_rln_proof_ffi
        let tree_height = TEST_TREE_HEIGHT;
        let no_of_leaves = 256;
        let user_message_limit = Fr::from(100);

        // We generate a vector of random leaves
        let mut leaves: Vec<Fr> = Vec::new();
        let mut rng = thread_rng();
        for _ in 0..no_of_leaves {
            leaves.push(Fr::rand(&mut rng));
        }

        // We create a RLN instance
        let mut rln_pointer = MaybeUninit::<*mut RLN>::uninit();
        let input_config = json!({ "resources_folder": TEST_RESOURCES_FOLDER }).to_string();
        let input_buffer = &Buffer::from(input_config.as_bytes());
        let success = new(tree_height, input_buffer, rln_pointer.as_mut_ptr());
        assert!(success, "RLN object creation failed");
        let rln_pointer = unsafe { &mut *rln_pointer.assume_init() };

        // We add leaves in a batch into the tree
        let leaves_ser = vec_fr_to_bytes_le(&leaves).unwrap();
        let input_buffer = &Buffer::from(leaves_ser.as_ref());
        let success = init_tree_with_leaves(rln_pointer, input_buffer);
        assert!(success, "set leaves call failed");

        // We generate a new identity pair
        let mut output_buffer = MaybeUninit::<Buffer>::uninit();
        let success = key_gen(rln_pointer, output_buffer.as_mut_ptr());
        assert!(success, "key gen call failed");
        let output_buffer = unsafe { output_buffer.assume_init() };
        let result_data = <&[u8]>::from(&output_buffer).to_vec();
        let (identity_secret_hash, read) = bytes_le_to_fr(&result_data);
        let (id_commitment, _) = bytes_le_to_fr(&result_data[read..].to_vec());
        let rate_commitment = utils_poseidon_hash(&[id_commitment, user_message_limit]);

<<<<<<< HEAD
        // We set as leaf id_commitment, its index would be equal to no_of_leaves
        let leaf_ser = fr_to_bytes_le(&rate_commitment);
        let input_buffer = &Buffer::from(leaf_ser.as_ref());
        let success = set_next_leaf(rln_pointer, input_buffer);
        assert!(success, "set next leaf call failed");

        let identity_index: usize = no_of_leaves;        
=======
        let identity_index: usize = no_of_leaves;
>>>>>>> e1d09988

        // We generate a random signal
        let mut rng = rand::thread_rng();
        let signal: [u8; 32] = rng.gen();

        // We generate a random epoch
        let epoch = hash_to_field(b"test-epoch");
<<<<<<< HEAD
        // We generate a random rln_identifier
        let rln_identifier = hash_to_field(b"test-rln-identifier");
        let external_nullifier = utils_poseidon_hash(&[epoch, rln_identifier]);
=======
        let rln_identifier = hash_to_field(b"test-rln-identifier");
        let external_nullifier = utils_poseidon_hash(&[epoch, rln_identifier]);

        let user_message_limit = Fr::from(100);
        let message_id = Fr::from(0);

        // We set as leaf rate_commitment, its index would be equal to no_of_leaves
        let rate_commitment = utils_poseidon_hash(&[id_commitment, user_message_limit]);
        let leaf_ser = fr_to_bytes_le(&rate_commitment);
        let input_buffer = &Buffer::from(leaf_ser.as_ref());
        let success = set_next_leaf(rln_pointer, input_buffer);
        assert!(success, "set next leaf call failed");
>>>>>>> e1d09988

        // We prepare input for generate_rln_proof API
        // input_data is [ identity_secret<32> | id_index<8> | user_message_limit<32> | message_id<32> | external_nullifier<32> | signal_len<8> | signal<var> ]
        let mut serialized: Vec<u8> = Vec::new();
        serialized.append(&mut fr_to_bytes_le(&identity_secret_hash));
        serialized.append(&mut normalize_usize(identity_index));
        serialized.append(&mut fr_to_bytes_le(&user_message_limit));
<<<<<<< HEAD
        serialized.append(&mut fr_to_bytes_le(&Fr::from(1)));
        serialized.append(&mut fr_to_bytes_le(&external_nullifier));

=======
        serialized.append(&mut fr_to_bytes_le(&message_id));
        serialized.append(&mut fr_to_bytes_le(&external_nullifier));
>>>>>>> e1d09988
        serialized.append(&mut normalize_usize(signal.len()));
        serialized.append(&mut signal.to_vec());

        // We call generate_rln_proof
        let input_buffer = &Buffer::from(serialized.as_ref());
        let mut output_buffer = MaybeUninit::<Buffer>::uninit();
        let success = generate_rln_proof(rln_pointer, input_buffer, output_buffer.as_mut_ptr());
        assert!(success, "generate rln proof call failed");
        let output_buffer = unsafe { output_buffer.assume_init() };
        // result_data is [ proof<128> | share_y<32> | nullifier<32> | root<32> | epoch<32> | share_x<32> | rln_identifier<32> ]
        let mut proof_data = <&[u8]>::from(&output_buffer).to_vec();

        // We prepare input for verify_rln_proof API
        // input_data is [ proof<128> | share_y<32> | nullifier<32> | root<32> | epoch<32> | share_x<32> | rln_identifier<32> | signal_len<8> | signal<var> ]
        // that is [ proof_data | signal_len<8> | signal<var> ]
        proof_data.append(&mut normalize_usize(signal.len()));
        proof_data.append(&mut signal.to_vec());

        // We test verify_with_roots

        // We first try to verify against an empty buffer of roots.
        // In this case, since no root is provided, proof's root check is skipped and proof is verified if other proof values are valid
        let mut roots_data: Vec<u8> = Vec::new();

        let input_buffer = &Buffer::from(proof_data.as_ref());
        let roots_buffer = &Buffer::from(roots_data.as_ref());
        let mut proof_is_valid: bool = false;
        let proof_is_valid_ptr = &mut proof_is_valid as *mut bool;
        let success =
            verify_with_roots(rln_pointer, input_buffer, roots_buffer, proof_is_valid_ptr);
        assert!(success, "verify call failed");
        // Proof should be valid
        assert_eq!(proof_is_valid, true);

        // We then try to verify against some random values not containing the correct one.
        for _ in 0..5 {
            roots_data.append(&mut fr_to_bytes_le(&Fr::rand(&mut rng)));
        }
        let input_buffer = &Buffer::from(proof_data.as_ref());
        let roots_buffer = &Buffer::from(roots_data.as_ref());
        let mut proof_is_valid: bool = false;
        let proof_is_valid_ptr = &mut proof_is_valid as *mut bool;
        let success =
            verify_with_roots(rln_pointer, input_buffer, roots_buffer, proof_is_valid_ptr);
        assert!(success, "verify call failed");
        // Proof should be invalid.
        assert_eq!(proof_is_valid, false);

        // We finally include the correct root
        // We get the root of the tree obtained adding one leaf per time
        let mut output_buffer = MaybeUninit::<Buffer>::uninit();
        let success = get_root(rln_pointer, output_buffer.as_mut_ptr());
        assert!(success, "get root call failed");
        let output_buffer = unsafe { output_buffer.assume_init() };
        let result_data = <&[u8]>::from(&output_buffer).to_vec();
        let (root, _) = bytes_le_to_fr(&result_data);

        // We include the root and verify the proof
        roots_data.append(&mut fr_to_bytes_le(&root));
        let input_buffer = &Buffer::from(proof_data.as_ref());
        let roots_buffer = &Buffer::from(roots_data.as_ref());
        let mut proof_is_valid: bool = false;
        let proof_is_valid_ptr = &mut proof_is_valid as *mut bool;
        let success =
            verify_with_roots(rln_pointer, input_buffer, roots_buffer, proof_is_valid_ptr);
        assert!(success, "verify call failed");
        // Proof should be valid.
        assert_eq!(proof_is_valid, true);
    }

    #[test]
    // Computes and verifies an RLN ZK proof using FFI APIs
    fn test_recover_id_secret_ffi() {
        let tree_height = TEST_TREE_HEIGHT;

        // We create a RLN instance
        let mut rln_pointer = MaybeUninit::<*mut RLN>::uninit();
        let input_config = json!({ "resources_folder": TEST_RESOURCES_FOLDER }).to_string();
        let input_buffer = &Buffer::from(input_config.as_bytes());
        let success = new(tree_height, input_buffer, rln_pointer.as_mut_ptr());
        assert!(success, "RLN object creation failed");
        let rln_pointer = unsafe { &mut *rln_pointer.assume_init() };

        // We generate a new identity pair
        let mut output_buffer = MaybeUninit::<Buffer>::uninit();
        let success = key_gen(rln_pointer, output_buffer.as_mut_ptr());
        assert!(success, "key gen call failed");
        let output_buffer = unsafe { output_buffer.assume_init() };
        let result_data = <&[u8]>::from(&output_buffer).to_vec();
        let (identity_secret_hash, read) = bytes_le_to_fr(&result_data);
        let (id_commitment, _) = bytes_le_to_fr(&result_data[read..].to_vec());

        let user_message_limit = Fr::from(100);
        let message_id = Fr::from(0);
        let rate_commitment = utils_poseidon_hash(&[id_commitment, user_message_limit]);

        // We set as leaf rate_commitment, its index would be equal to 0 since tree is empty
        let leaf_ser = fr_to_bytes_le(&rate_commitment);
        let input_buffer = &Buffer::from(leaf_ser.as_ref());
        let success = set_next_leaf(rln_pointer, input_buffer);
        assert!(success, "set next leaf call failed");

        let identity_index: usize = 0;

        // We generate two proofs using same epoch but different signals.

        // We generate two random signals
        let mut rng = rand::thread_rng();
        let signal1: [u8; 32] = rng.gen();

        // We generate two random signals
        let signal2: [u8; 32] = rng.gen();

        // We generate a random epoch
        let epoch = hash_to_field(b"test-epoch");
<<<<<<< HEAD
        // We generate a random rln_identifier
        let rln_identifier = hash_to_field(b"test-rln-identifier");
=======
        let rln_identifier = hash_to_field(b"test-rln-identifier");
        let external_nullifier = utils_poseidon_hash(&[epoch, rln_identifier]);
>>>>>>> e1d09988

        // We prepare input for generate_rln_proof API
        // input_data is [ identity_secret<32> | id_index<8> | epoch<32> | signal_len<8> | signal<var> ]
        let mut serialized1: Vec<u8> = Vec::new();
        serialized1.append(&mut fr_to_bytes_le(&identity_secret_hash));
        serialized1.append(&mut normalize_usize(identity_index));
<<<<<<< HEAD
        serialized1.append(&mut fr_to_bytes_le(&epoch));
        serialized1.append(&mut fr_to_bytes_le(&rln_identifier));
        serialized1.append(&mut fr_to_bytes_le(&Fr::from(100)));
        serialized1.append(&mut fr_to_bytes_le(&Fr::from(1)));
=======
        serialized1.append(&mut fr_to_bytes_le(&user_message_limit));
        serialized1.append(&mut fr_to_bytes_le(&message_id));
        serialized1.append(&mut fr_to_bytes_le(&external_nullifier));
>>>>>>> e1d09988

        // The first part is the same for both proof input, so we clone
        let mut serialized2 = serialized1.clone();

        // We attach the first signal to the first proof input
        serialized1.append(&mut normalize_usize(signal1.len()));
        serialized1.append(&mut signal1.to_vec());

        // We attach the second signal to the first proof input
        serialized2.append(&mut normalize_usize(signal2.len()));
        serialized2.append(&mut signal2.to_vec());

        // We call generate_rln_proof for first proof values
        let input_buffer = &Buffer::from(serialized1.as_ref());
        let mut output_buffer = MaybeUninit::<Buffer>::uninit();
        let success = generate_rln_proof(rln_pointer, input_buffer, output_buffer.as_mut_ptr());
        assert!(success, "generate rln proof call failed");
        let output_buffer = unsafe { output_buffer.assume_init() };
        // result_data is [ proof<128> | share_y<32> | nullifier<32> | root<32> | epoch<32> | share_x<32> | rln_identifier<32> ]
        let proof_data_1 = <&[u8]>::from(&output_buffer).to_vec();

        // We call generate_rln_proof
        let input_buffer = &Buffer::from(serialized2.as_ref());
        let mut output_buffer = MaybeUninit::<Buffer>::uninit();
        let success = generate_rln_proof(rln_pointer, input_buffer, output_buffer.as_mut_ptr());
        assert!(success, "generate rln proof call failed");
        let output_buffer = unsafe { output_buffer.assume_init() };
        // result_data is [ proof<128> | share_y<32> | nullifier<32> | root<32> | epoch<32> | share_x<32> | rln_identifier<32> ]
        let proof_data_2 = <&[u8]>::from(&output_buffer).to_vec();

        let input_proof_buffer_1 = &Buffer::from(proof_data_1.as_ref());
        let input_proof_buffer_2 = &Buffer::from(proof_data_2.as_ref());
        let mut output_buffer = MaybeUninit::<Buffer>::uninit();
        // let success = recover_id_secret(
        //     rln_pointer,
        //     input_proof_buffer_1,
        //     input_proof_buffer_2,
        //     output_buffer.as_mut_ptr(),
        // );
        // assert!(success, "recover id secret call failed");
        // let output_buffer = unsafe { output_buffer.assume_init() };
        // let serialized_identity_secret_hash = <&[u8]>::from(&output_buffer).to_vec();

        // // We passed two shares for the same secret, so recovery should be successful
        // // To check it, we ensure that recovered identity secret hash is empty
        // assert!(!serialized_identity_secret_hash.is_empty());

        // // We check if the recovered identity secret hash corresponds to the original one
        // let (recovered_identity_secret_hash, _) = bytes_le_to_fr(&serialized_identity_secret_hash);
        // assert_eq!(recovered_identity_secret_hash, identity_secret_hash);

        // We now test that computing identity_secret_hash is unsuccessful if shares computed from two different identity secret hashes but within same epoch are passed

        // We generate a new identity pair
        let mut output_buffer = MaybeUninit::<Buffer>::uninit();
        let success = key_gen(rln_pointer, output_buffer.as_mut_ptr());
        assert!(success, "key gen call failed");
        let output_buffer = unsafe { output_buffer.assume_init() };
        let result_data = <&[u8]>::from(&output_buffer).to_vec();
        let (identity_secret_hash_new, read) = bytes_le_to_fr(&result_data);
        let (id_commitment_new, _) = bytes_le_to_fr(&result_data[read..].to_vec());
        let rate_commitment_new = utils_poseidon_hash(&[id_commitment_new, user_message_limit]);

        // We set as leaf id_commitment, its index would be equal to 1 since at 0 there is id_commitment
        let leaf_ser = fr_to_bytes_le(&rate_commitment_new);
        let input_buffer = &Buffer::from(leaf_ser.as_ref());
        let success = set_next_leaf(rln_pointer, input_buffer);
        assert!(success, "set next leaf call failed");

        let identity_index_new: usize = 1;

        // We generate a random signals
        let signal3: [u8; 32] = rng.gen();

        // We prepare input for generate_rln_proof API
        // input_data is [ identity_secret<32> | id_index<8> | epoch<32> | signal_len<8> | signal<var> ]
        // Note that epoch is the same as before
        let mut serialized: Vec<u8> = Vec::new();
        serialized.append(&mut fr_to_bytes_le(&identity_secret_hash_new));
        serialized.append(&mut normalize_usize(identity_index_new));
<<<<<<< HEAD
        serialized.append(&mut fr_to_bytes_le(&epoch));

        serialized.append(&mut fr_to_bytes_le(&rln_identifier));
        serialized.append(&mut fr_to_bytes_le(&Fr::from(100)));
        serialized.append(&mut fr_to_bytes_le(&Fr::from(1)));

=======
        serialized.append(&mut fr_to_bytes_le(&user_message_limit));
        serialized.append(&mut fr_to_bytes_le(&message_id));
        serialized.append(&mut fr_to_bytes_le(&external_nullifier));
>>>>>>> e1d09988
        serialized.append(&mut normalize_usize(signal3.len()));
        serialized.append(&mut signal3.to_vec());

        // We call generate_rln_proof
        let input_buffer = &Buffer::from(serialized.as_ref());
        let mut output_buffer = MaybeUninit::<Buffer>::uninit();
        let success = generate_rln_proof(rln_pointer, input_buffer, output_buffer.as_mut_ptr());
        assert!(success, "generate rln proof call failed");
        let output_buffer = unsafe { output_buffer.assume_init() };
        // result_data is [ proof<128> | share_y<32> | nullifier<32> | root<32> | epoch<32> | share_x<32> | rln_identifier<32> ]
        let proof_data_3 = <&[u8]>::from(&output_buffer).to_vec();

        // We attempt to recover the secret using share1 (coming from identity_secret_hash) and share3 (coming from identity_secret_hash_new)

        let input_proof_buffer_1 = &Buffer::from(proof_data_1.as_ref());
        let input_proof_buffer_3 = &Buffer::from(proof_data_3.as_ref());
        let mut output_buffer = MaybeUninit::<Buffer>::uninit();
        let success = recover_id_secret(
            rln_pointer,
            input_proof_buffer_1,
            input_proof_buffer_3,
            output_buffer.as_mut_ptr(),
        );
        assert!(success, "recover id secret call failed");
        let output_buffer = unsafe { output_buffer.assume_init() };
        let serialized_identity_secret_hash = <&[u8]>::from(&output_buffer).to_vec();
        let (recovered_identity_secret_hash_new, _) =
            bytes_le_to_fr(&serialized_identity_secret_hash);

        // ensure that the recovered secret does not match with either of the
        // used secrets in proof generation
        assert_ne!(
            recovered_identity_secret_hash_new,
            recovered_identity_secret_hash
        );
    }

    #[test]
    // Tests hash to field using FFI APIs
    fn test_seeded_keygen_ffi() {
        let tree_height = TEST_TREE_HEIGHT;

        // We create a RLN instance
        let mut rln_pointer = MaybeUninit::<*mut RLN>::uninit();
        let input_config = json!({ "resources_folder": TEST_RESOURCES_FOLDER }).to_string();
        let input_buffer = &Buffer::from(input_config.as_bytes());
        let success = new(tree_height, input_buffer, rln_pointer.as_mut_ptr());
        assert!(success, "RLN object creation failed");
        let rln_pointer = unsafe { &mut *rln_pointer.assume_init() };

        // We generate a new identity pair from an input seed
        let seed_bytes: &[u8] = &[0, 1, 2, 3, 4, 5, 6, 7, 8, 9];
        let input_buffer = &Buffer::from(seed_bytes);
        let mut output_buffer = MaybeUninit::<Buffer>::uninit();
        let success = seeded_key_gen(rln_pointer, input_buffer, output_buffer.as_mut_ptr());
        assert!(success, "seeded key gen call failed");
        let output_buffer = unsafe { output_buffer.assume_init() };
        let result_data = <&[u8]>::from(&output_buffer).to_vec();
        let (identity_secret_hash, read) = bytes_le_to_fr(&result_data);
        let (id_commitment, _) = bytes_le_to_fr(&result_data[read..].to_vec());

        // We check against expected values
        let expected_identity_secret_hash_seed_bytes = str_to_fr(
            "0x766ce6c7e7a01bdf5b3f257616f603918c30946fa23480f2859c597817e6716",
            16,
        );
        let expected_id_commitment_seed_bytes = str_to_fr(
            "0xbf16d2b5c0d6f9d9d561e05bfca16a81b4b873bb063508fae360d8c74cef51f",
            16,
        );

        assert_eq!(
            identity_secret_hash,
            expected_identity_secret_hash_seed_bytes.unwrap()
        );
        assert_eq!(id_commitment, expected_id_commitment_seed_bytes.unwrap());
    }

    #[test]
    // Tests hash to field using FFI APIs
    fn test_seeded_extended_keygen_ffi() {
        let tree_height = TEST_TREE_HEIGHT;
        // We create a RLN instance
        let mut rln_pointer = MaybeUninit::<*mut RLN>::uninit();
        let input_config = json!({ "resources_folder": TEST_RESOURCES_FOLDER }).to_string();
        let input_buffer = &Buffer::from(input_config.as_bytes());
        let success = new(tree_height, input_buffer, rln_pointer.as_mut_ptr());
        assert!(success, "RLN object creation failed");
        let rln_pointer = unsafe { &mut *rln_pointer.assume_init() };

        // We generate a new identity tuple from an input seed
        let seed_bytes: &[u8] = &[0, 1, 2, 3, 4, 5, 6, 7, 8, 9];
        let input_buffer = &Buffer::from(seed_bytes);
        let mut output_buffer = MaybeUninit::<Buffer>::uninit();
        let success =
            seeded_extended_key_gen(rln_pointer, input_buffer, output_buffer.as_mut_ptr());
        assert!(success, "seeded key gen call failed");
        let output_buffer = unsafe { output_buffer.assume_init() };
        let result_data = <&[u8]>::from(&output_buffer).to_vec();
        let (identity_trapdoor, identity_nullifier, identity_secret_hash, id_commitment) =
            deserialize_identity_tuple(result_data);

        // We check against expected values
        let expected_identity_trapdoor_seed_bytes = str_to_fr(
            "0x766ce6c7e7a01bdf5b3f257616f603918c30946fa23480f2859c597817e6716",
            16,
        );
        let expected_identity_nullifier_seed_bytes = str_to_fr(
            "0x1f18714c7bc83b5bca9e89d404cf6f2f585bc4c0f7ed8b53742b7e2b298f50b4",
            16,
        );
        let expected_identity_secret_hash_seed_bytes = str_to_fr(
            "0x2aca62aaa7abaf3686fff2caf00f55ab9462dc12db5b5d4bcf3994e671f8e521",
            16,
        );
        let expected_id_commitment_seed_bytes = str_to_fr(
            "0x68b66aa0a8320d2e56842581553285393188714c48f9b17acd198b4f1734c5c",
            16,
        );

        assert_eq!(
            identity_trapdoor,
            expected_identity_trapdoor_seed_bytes.unwrap()
        );
        assert_eq!(
            identity_nullifier,
            expected_identity_nullifier_seed_bytes.unwrap()
        );
        assert_eq!(
            identity_secret_hash,
            expected_identity_secret_hash_seed_bytes.unwrap()
        );
        assert_eq!(id_commitment, expected_id_commitment_seed_bytes.unwrap());
    }

    #[test]
    // Tests hash to field using FFI APIs
    fn test_hash_to_field_ffi() {
        let mut rng = rand::thread_rng();
        let signal: [u8; 32] = rng.gen();

        // We prepare id_commitment and we set the leaf at provided index
        let input_buffer = &Buffer::from(signal.as_ref());
        let mut output_buffer = MaybeUninit::<Buffer>::uninit();
        let success = ffi_hash(input_buffer, output_buffer.as_mut_ptr());
        assert!(success, "hash call failed");
        let output_buffer = unsafe { output_buffer.assume_init() };

        // We read the returned proof and we append proof values for verify
        let serialized_hash = <&[u8]>::from(&output_buffer).to_vec();
        let (hash1, _) = bytes_le_to_fr(&serialized_hash);

        let hash2 = hash_to_field(&signal);

        assert_eq!(hash1, hash2);
    }

    #[test]
    // Test Poseidon hash FFI
    fn test_poseidon_hash_ffi() {
        // generate random number between 1..ROUND_PARAMS.len()
        let mut rng = thread_rng();
        let number_of_inputs = rng.gen_range(1..ROUND_PARAMS.len());
        let mut inputs = Vec::with_capacity(number_of_inputs);
        for _ in 0..number_of_inputs {
            inputs.push(Fr::rand(&mut rng));
        }
        let inputs_ser = vec_fr_to_bytes_le(&inputs).unwrap();
        let input_buffer = &Buffer::from(inputs_ser.as_ref());

        let expected_hash = utils_poseidon_hash(inputs.as_ref());

        let mut output_buffer = MaybeUninit::<Buffer>::uninit();
        let success = ffi_poseidon_hash(input_buffer, output_buffer.as_mut_ptr());
        assert!(success, "poseidon hash call failed");

        let output_buffer = unsafe { output_buffer.assume_init() };
        let result_data = <&[u8]>::from(&output_buffer).to_vec();
        let (received_hash, _) = bytes_le_to_fr(&result_data);

        assert_eq!(received_hash, expected_hash);
    }

    #[test]
    fn test_get_leaf() {
        // We create a RLN instance
        let tree_height = TEST_TREE_HEIGHT;
        let no_of_leaves = 1 << TEST_TREE_HEIGHT;

        let mut rln_pointer = MaybeUninit::<*mut RLN>::uninit();
        let input_config = json!({ "resources_folder": TEST_RESOURCES_FOLDER }).to_string();
        let input_buffer = &Buffer::from(input_config.as_bytes());
        let success = new(tree_height, input_buffer, rln_pointer.as_mut_ptr());
        assert!(success, "RLN object creation failed");
        let rln_pointer = unsafe { &mut *rln_pointer.assume_init() };

        // We generate a new identity tuple from an input seed
        let seed_bytes: &[u8] = &[0, 1, 2, 3, 4, 5, 6, 7, 8, 9];
        let input_buffer = &Buffer::from(seed_bytes);
        let mut output_buffer = MaybeUninit::<Buffer>::uninit();
        let success =
            seeded_extended_key_gen(rln_pointer, input_buffer, output_buffer.as_mut_ptr());
        assert!(success, "seeded key gen call failed");

        let output_buffer = unsafe { output_buffer.assume_init() };
        let result_data = <&[u8]>::from(&output_buffer).to_vec();
        let (_, _, _, id_commitment) = deserialize_identity_tuple(result_data);

        // We insert the id_commitment into the tree at a random index
        let mut rng = thread_rng();
        let index = rng.gen_range(0..no_of_leaves) as usize;
        let leaf = fr_to_bytes_le(&id_commitment);
        let input_buffer = &Buffer::from(leaf.as_ref());
        let success = set_leaf(rln_pointer, index, input_buffer);
        assert!(success, "set leaf call failed");

        // We get the leaf at the same index
        let mut output_buffer = MaybeUninit::<Buffer>::uninit();
        let success = get_leaf(rln_pointer, index, output_buffer.as_mut_ptr());
        assert!(success, "get leaf call failed");
        let output_buffer = unsafe { output_buffer.assume_init() };
        let result_data = <&[u8]>::from(&output_buffer).to_vec();
        let (received_id_commitment, _) = bytes_le_to_fr(&result_data);

        // We check that the received id_commitment is the same as the one we inserted
        assert_eq!(received_id_commitment, id_commitment);
    }

    #[test]
    fn test_metadata() {
        // We create a RLN instance
        let tree_height = TEST_TREE_HEIGHT;

        let mut rln_pointer = MaybeUninit::<*mut RLN>::uninit();
        let input_config = json!({ "resources_folder": TEST_RESOURCES_FOLDER }).to_string();
        let input_buffer = &Buffer::from(input_config.as_bytes());
        let success = new(tree_height, input_buffer, rln_pointer.as_mut_ptr());
        assert!(success, "RLN object creation failed");
        let rln_pointer = unsafe { &mut *rln_pointer.assume_init() };

        let seed_bytes: &[u8] = &[0, 1, 2, 3, 4, 5, 6, 7, 8, 9];
        let input_buffer = &Buffer::from(seed_bytes);

        let success = set_metadata(rln_pointer, input_buffer);
        assert!(success, "set_metadata call failed");

        let mut output_buffer = MaybeUninit::<Buffer>::uninit();
        let success = get_metadata(rln_pointer, output_buffer.as_mut_ptr());
        assert!(success, "get_metadata call failed");

        let output_buffer = unsafe { output_buffer.assume_init() };
        let result_data = <&[u8]>::from(&output_buffer).to_vec();

        assert_eq!(result_data, seed_bytes.to_vec());
    }
}<|MERGE_RESOLUTION|>--- conflicted
+++ resolved
@@ -350,18 +350,11 @@
 
         // generate identity
         let identity_secret_hash = hash_to_field(b"test-merkle-proof");
-<<<<<<< HEAD
-        let id_commitment = utils_poseidon_hash(&vec![identity_secret_hash]);
-        let rate_commitment = utils_poseidon_hash(&[id_commitment, user_message_limit.into()]);
-
-        // We prepare rate_commitment and we set the leaf at provided index
-=======
         let id_commitment = utils_poseidon_hash(&[identity_secret_hash]);
         let user_message_limit = Fr::from(100);
         let rate_commitment = utils_poseidon_hash(&[id_commitment, user_message_limit]);
 
         // We prepare id_commitment and we set the leaf at provided index
->>>>>>> e1d09988
         let leaf_ser = fr_to_bytes_le(&rate_commitment);
         let input_buffer = &Buffer::from(leaf_ser.as_ref());
         let success = set_leaf(rln_pointer, leaf_index, input_buffer);
@@ -377,24 +370,16 @@
 
         use ark_ff::BigInt;
 
-        if TEST_TREE_HEIGHT == 20 {
+        if TEST_TREE_HEIGHT == 20 || TEST_TREE_HEIGHT == 32 {
             assert_eq!(
                 root,
-                Fr::from(BigInt([
-                    17110646155607829651,
-                    5040045984242729823,
-                    6965416728592533086,
-                    2328960363755461975
-                ]))
-            );
-        } else if TEST_TREE_HEIGHT == 32 {
-            assert_eq!(
-                root,
-                str_to_fr(
-                    "0x21947ffd0bce0c385f876e7c97d6a42eec5b1fe935aab2f01c1f8a8cbcc356d2",
-                    16
-                )
-                .unwrap()
+                BigInt([
+                    4939322235247991215,
+                    5110804094006647505,
+                    4427606543677101242,
+                    910933464535675827
+                ])
+                .into()
             );
         }
 
@@ -490,12 +475,7 @@
         let mut expected_identity_path_index: Vec<u8> =
             vec![1, 1, 0, 0, 0, 0, 0, 0, 0, 0, 0, 0, 0, 0, 0];
 
-<<<<<<< HEAD
-        // We add the remaining elements for the case TEST_TREE_HEIGHT = 19
-        if TEST_TREE_HEIGHT == 20 || TEST_TREE_HEIGHT == 32 {
-=======
         if TEST_TREE_HEIGHT == 20 {
->>>>>>> e1d09988
             expected_path_elements.append(&mut vec![
                 str_to_fr(
                     "0x22f98aa9ce704152ac17354914ad73ed1167ae6596af510aa5b3649325e06c92",
@@ -536,11 +516,7 @@
         // We double check that the proof computed from public API is correct
         let root_from_proof = compute_tree_root(
             &identity_secret_hash,
-<<<<<<< HEAD
-            &Fr::from(1),
-=======
             &user_message_limit,
->>>>>>> e1d09988
             &path_elements,
             &identity_path_index,
         );
@@ -727,15 +703,6 @@
         let (id_commitment, _) = bytes_le_to_fr(&result_data[read..].to_vec());
         let rate_commitment = utils_poseidon_hash(&[id_commitment, user_message_limit]);
 
-<<<<<<< HEAD
-        // We set as leaf id_commitment, its index would be equal to no_of_leaves
-        let leaf_ser = fr_to_bytes_le(&rate_commitment);
-        let input_buffer = &Buffer::from(leaf_ser.as_ref());
-        let success = set_next_leaf(rln_pointer, input_buffer);
-        assert!(success, "set next leaf call failed");
-
-=======
->>>>>>> e1d09988
         let identity_index: usize = no_of_leaves;
 
         // We generate a random signal
@@ -766,17 +733,8 @@
         serialized.append(&mut fr_to_bytes_le(&identity_secret_hash));
         serialized.append(&mut normalize_usize(identity_index));
         serialized.append(&mut fr_to_bytes_le(&user_message_limit));
-<<<<<<< HEAD
-        serialized.append(&mut fr_to_bytes_le(&Fr::from(1)));
-        serialized.append(&mut fr_to_bytes_le(&utils_poseidon_hash(&[
-            epoch,
-            rln_identifier,
-        ])));
-
-=======
         serialized.append(&mut fr_to_bytes_le(&message_id));
         serialized.append(&mut fr_to_bytes_le(&external_nullifier));
->>>>>>> e1d09988
         serialized.append(&mut normalize_usize(signal.len()));
         serialized.append(&mut signal.to_vec());
 
@@ -843,17 +801,7 @@
         let (id_commitment, _) = bytes_le_to_fr(&result_data[read..].to_vec());
         let rate_commitment = utils_poseidon_hash(&[id_commitment, user_message_limit]);
 
-<<<<<<< HEAD
-        // We set as leaf id_commitment, its index would be equal to no_of_leaves
-        let leaf_ser = fr_to_bytes_le(&rate_commitment);
-        let input_buffer = &Buffer::from(leaf_ser.as_ref());
-        let success = set_next_leaf(rln_pointer, input_buffer);
-        assert!(success, "set next leaf call failed");
-
-        let identity_index: usize = no_of_leaves;        
-=======
         let identity_index: usize = no_of_leaves;
->>>>>>> e1d09988
 
         // We generate a random signal
         let mut rng = rand::thread_rng();
@@ -861,11 +809,6 @@
 
         // We generate a random epoch
         let epoch = hash_to_field(b"test-epoch");
-<<<<<<< HEAD
-        // We generate a random rln_identifier
-        let rln_identifier = hash_to_field(b"test-rln-identifier");
-        let external_nullifier = utils_poseidon_hash(&[epoch, rln_identifier]);
-=======
         let rln_identifier = hash_to_field(b"test-rln-identifier");
         let external_nullifier = utils_poseidon_hash(&[epoch, rln_identifier]);
 
@@ -878,7 +821,6 @@
         let input_buffer = &Buffer::from(leaf_ser.as_ref());
         let success = set_next_leaf(rln_pointer, input_buffer);
         assert!(success, "set next leaf call failed");
->>>>>>> e1d09988
 
         // We prepare input for generate_rln_proof API
         // input_data is [ identity_secret<32> | id_index<8> | user_message_limit<32> | message_id<32> | external_nullifier<32> | signal_len<8> | signal<var> ]
@@ -886,14 +828,8 @@
         serialized.append(&mut fr_to_bytes_le(&identity_secret_hash));
         serialized.append(&mut normalize_usize(identity_index));
         serialized.append(&mut fr_to_bytes_le(&user_message_limit));
-<<<<<<< HEAD
-        serialized.append(&mut fr_to_bytes_le(&Fr::from(1)));
-        serialized.append(&mut fr_to_bytes_le(&external_nullifier));
-
-=======
         serialized.append(&mut fr_to_bytes_le(&message_id));
         serialized.append(&mut fr_to_bytes_le(&external_nullifier));
->>>>>>> e1d09988
         serialized.append(&mut normalize_usize(signal.len()));
         serialized.append(&mut signal.to_vec());
 
@@ -1009,29 +945,17 @@
 
         // We generate a random epoch
         let epoch = hash_to_field(b"test-epoch");
-<<<<<<< HEAD
-        // We generate a random rln_identifier
-        let rln_identifier = hash_to_field(b"test-rln-identifier");
-=======
         let rln_identifier = hash_to_field(b"test-rln-identifier");
         let external_nullifier = utils_poseidon_hash(&[epoch, rln_identifier]);
->>>>>>> e1d09988
 
         // We prepare input for generate_rln_proof API
         // input_data is [ identity_secret<32> | id_index<8> | epoch<32> | signal_len<8> | signal<var> ]
         let mut serialized1: Vec<u8> = Vec::new();
         serialized1.append(&mut fr_to_bytes_le(&identity_secret_hash));
         serialized1.append(&mut normalize_usize(identity_index));
-<<<<<<< HEAD
-        serialized1.append(&mut fr_to_bytes_le(&epoch));
-        serialized1.append(&mut fr_to_bytes_le(&rln_identifier));
-        serialized1.append(&mut fr_to_bytes_le(&Fr::from(100)));
-        serialized1.append(&mut fr_to_bytes_le(&Fr::from(1)));
-=======
         serialized1.append(&mut fr_to_bytes_le(&user_message_limit));
         serialized1.append(&mut fr_to_bytes_le(&message_id));
         serialized1.append(&mut fr_to_bytes_le(&external_nullifier));
->>>>>>> e1d09988
 
         // The first part is the same for both proof input, so we clone
         let mut serialized2 = serialized1.clone();
@@ -1112,18 +1036,9 @@
         let mut serialized: Vec<u8> = Vec::new();
         serialized.append(&mut fr_to_bytes_le(&identity_secret_hash_new));
         serialized.append(&mut normalize_usize(identity_index_new));
-<<<<<<< HEAD
-        serialized.append(&mut fr_to_bytes_le(&epoch));
-
-        serialized.append(&mut fr_to_bytes_le(&rln_identifier));
-        serialized.append(&mut fr_to_bytes_le(&Fr::from(100)));
-        serialized.append(&mut fr_to_bytes_le(&Fr::from(1)));
-
-=======
         serialized.append(&mut fr_to_bytes_le(&user_message_limit));
         serialized.append(&mut fr_to_bytes_le(&message_id));
         serialized.append(&mut fr_to_bytes_le(&external_nullifier));
->>>>>>> e1d09988
         serialized.append(&mut normalize_usize(signal3.len()));
         serialized.append(&mut signal3.to_vec());
 
@@ -1157,7 +1072,7 @@
         // used secrets in proof generation
         assert_ne!(
             recovered_identity_secret_hash_new,
-            recovered_identity_secret_hash
+            identity_secret_hash_new
         );
     }
 
