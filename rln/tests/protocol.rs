#![cfg(not(feature = "stateless"))]

#[cfg(test)]
mod test {
    use ark_ff::BigInt;
    use rln::circuit::{graph_from_folder, zkey_from_folder};
    use rln::circuit::{Fr, DEFAULT_TREE_DEPTH};
    use rln::hashers::{hash_to_field_le, poseidon_hash};
    use rln::poseidon_tree::PoseidonTree;
    use rln::protocol::{
<<<<<<< HEAD
        bytes_le_to_rln_proof_values, bytes_le_to_rln_witness, generate_proof, keygen,
        proof_values_from_witness, rln_proof_values_to_bytes_le, rln_witness_to_bytes_le,
        seeded_keygen, verify_proof, RLNWitnessInput,
=======
        deserialize_proof_values, deserialize_witness, generate_proof, keygen,
        proof_values_from_witness, rln_witness_from_json, rln_witness_to_json, seeded_keygen,
        serialize_proof_values, serialize_witness, verify_proof, RLNWitnessInput,
>>>>>>> 5c73af11
    };
    use rln::utils::str_to_fr;
    use utils::{ZerokitMerkleProof, ZerokitMerkleTree};

    type ConfigOf<T> = <T as ZerokitMerkleTree>::Config;

    #[test]
    // We test Merkle tree generation, proofs and verification
    fn test_merkle_proof() {
        let leaf_index = 3;

        // generate identity
        let identity_secret_hash = hash_to_field_le(b"test-merkle-proof");
        let id_commitment = poseidon_hash(&[identity_secret_hash]);
        let rate_commitment = poseidon_hash(&[id_commitment, 100.into()]);

        // generate merkle tree
        let default_leaf = Fr::from(0);
        let mut tree = PoseidonTree::new(
            DEFAULT_TREE_DEPTH,
            default_leaf,
            ConfigOf::<PoseidonTree>::default(),
        )
        .unwrap();
        tree.set(leaf_index, rate_commitment).unwrap();

        // We check correct computation of the root
        let root = tree.root();

        assert_eq!(
            root,
            BigInt([
                4939322235247991215,
                5110804094006647505,
                4427606543677101242,
                910933464535675827
            ])
            .into()
        );

        let merkle_proof = tree.proof(leaf_index).expect("proof should exist");
        let path_elements = merkle_proof.get_path_elements();
        let identity_path_index = merkle_proof.get_path_index();

        // We check correct computation of the path and indexes
        let expected_path_elements: Vec<Fr> = [
            "0x0000000000000000000000000000000000000000000000000000000000000000",
            "0x2098f5fb9e239eab3ceac3f27b81e481dc3124d55ffed523a839ee8446b64864",
            "0x1069673dcdb12263df301a6ff584a7ec261a44cb9dc68df067a4774460b1f1e1",
            "0x18f43331537ee2af2e3d758d50f72106467c6eea50371dd528d57eb2b856d238",
            "0x07f9d837cb17b0d36320ffe93ba52345f1b728571a568265caac97559dbc952a",
            "0x2b94cf5e8746b3f5c9631f4c5df32907a699c58c94b2ad4d7b5cec1639183f55",
            "0x2dee93c5a666459646ea7d22cca9e1bcfed71e6951b953611d11dda32ea09d78",
            "0x078295e5a22b84e982cf601eb639597b8b0515a88cb5ac7fa8a4aabe3c87349d",
            "0x2fa5e5f18f6027a6501bec864564472a616b2e274a41211a444cbe3a99f3cc61",
            "0x0e884376d0d8fd21ecb780389e941f66e45e7acce3e228ab3e2156a614fcd747",
            "0x1b7201da72494f1e28717ad1a52eb469f95892f957713533de6175e5da190af2",
            "0x1f8d8822725e36385200c0b201249819a6e6e1e4650808b5bebc6bface7d7636",
            "0x2c5d82f66c914bafb9701589ba8cfcfb6162b0a12acf88a8d0879a0471b5f85a",
            "0x14c54148a0940bb820957f5adf3fa1134ef5c4aaa113f4646458f270e0bfbfd0",
            "0x190d33b12f986f961e10c0ee44d8b9af11be25588cad89d416118e4bf4ebe80c",
            "0x22f98aa9ce704152ac17354914ad73ed1167ae6596af510aa5b3649325e06c92",
            "0x2a7c7c9b6ce5880b9f6f228d72bf6a575a526f29c66ecceef8b753d38bba7323",
            "0x2e8186e558698ec1c67af9c14d463ffc470043c9c2988b954d75dd643f36b992",
            "0x0f57c5571e9a4eab49e2c8cf050dae948aef6ead647392273546249d1c1ff10f",
            "0x1830ee67b5fb554ad5f63d4388800e1cfe78e310697d46e43c9ce36134f72cca",
        ]
        .map(|e| str_to_fr(e, 16).unwrap())
        .to_vec();

        let expected_identity_path_index: Vec<u8> =
            vec![1, 1, 0, 0, 0, 0, 0, 0, 0, 0, 0, 0, 0, 0, 0, 0, 0, 0, 0, 0];

        assert_eq!(path_elements, expected_path_elements);
        assert_eq!(identity_path_index, expected_identity_path_index);

        // We check correct verification of the proof
        assert!(tree.verify(&rate_commitment, &merkle_proof).unwrap());
    }

    fn get_test_witness() -> RLNWitnessInput {
        let leaf_index = 3;
        // Generate identity pair
        let (identity_secret_hash, id_commitment) = keygen();
        let user_message_limit = Fr::from(100);
        let rate_commitment = poseidon_hash(&[id_commitment, user_message_limit]);

        //// generate merkle tree
        let default_leaf = Fr::from(0);
        let mut tree = PoseidonTree::new(
            DEFAULT_TREE_DEPTH,
            default_leaf,
            ConfigOf::<PoseidonTree>::default(),
        )
        .unwrap();
        tree.set(leaf_index, rate_commitment).unwrap();

        let merkle_proof = tree.proof(leaf_index).expect("proof should exist");

        let signal = b"hey hey";
        let x = hash_to_field_le(signal);

        // We set the remaining values to random ones
        let epoch = hash_to_field_le(b"test-epoch");
        let rln_identifier = hash_to_field_le(b"test-rln-identifier");
        let external_nullifier = poseidon_hash(&[epoch, rln_identifier]);

        let message_id = Fr::from(1);

        RLNWitnessInput::new(
            identity_secret_hash,
            user_message_limit,
            message_id,
            merkle_proof.get_path_elements(),
            merkle_proof.get_path_index(),
            x,
            external_nullifier,
        )
        .unwrap()
    }

    #[test]
    // We test a RLN proof generation and verification
<<<<<<< HEAD
=======
    fn test_witness_from_json() {
        // We generate all relevant keys
        let proving_key = zkey_from_folder();
        let verifying_key = &proving_key.0.vk;
        let graph_data = graph_from_folder();
        // We compute witness from the json input
        let rln_witness = get_test_witness();
        let rln_witness_json = rln_witness_to_json(&rln_witness).unwrap();
        let rln_witness_deser = rln_witness_from_json(rln_witness_json).unwrap();
        assert_eq!(rln_witness_deser, rln_witness);

        // Let's generate a zkSNARK proof
        let proof = generate_proof(proving_key, &rln_witness_deser, graph_data).unwrap();
        let proof_values = proof_values_from_witness(&rln_witness_deser).unwrap();

        // Let's verify the proof
        let verified = verify_proof(verifying_key, &proof, &proof_values);

        assert!(verified.unwrap());
    }

    #[test]
    // We test a RLN proof generation and verification
>>>>>>> 5c73af11
    fn test_end_to_end() {
        let witness = get_test_witness();

        // We generate all relevant keys
        let proving_key = zkey_from_folder();
        let verifying_key = &proving_key.0.vk;
        let graph_data = graph_from_folder();

        // Let's generate a zkSNARK proof
        let proof = generate_proof(proving_key, &witness, graph_data).unwrap();

        let proof_values = proof_values_from_witness(&witness).unwrap();

        // Let's verify the proof
        let success = verify_proof(verifying_key, &proof, &proof_values).unwrap();

        assert!(success);
    }

    #[test]
    fn test_witness_serialization() {
        let witness = get_test_witness();

        // We test witness serialization
        let ser = rln_witness_to_bytes_le(&witness).unwrap();
        let (deser, _) = bytes_le_to_rln_witness(&ser).unwrap();
        assert_eq!(witness, deser);

        // We test Proof values serialization
        let proof_values = proof_values_from_witness(&witness).unwrap();
        let ser = rln_proof_values_to_bytes_le(&proof_values);
        let (deser, _) = bytes_le_to_rln_proof_values(&ser);
        assert_eq!(proof_values, deser);
    }

    #[test]
    // Tests seeded keygen
    // Note that hardcoded values are only valid for Bn254
    fn test_seeded_keygen() {
        // Generate identity pair using a seed phrase
        let seed_phrase: &str = "A seed phrase example";
        let (identity_secret_hash, id_commitment) = seeded_keygen(seed_phrase.as_bytes());

        // We check against expected values
        let expected_identity_secret_hash_seed_phrase = str_to_fr(
            "0x20df38f3f00496f19fe7c6535492543b21798ed7cb91aebe4af8012db884eda3",
            16,
        )
        .unwrap();
        let expected_id_commitment_seed_phrase = str_to_fr(
            "0x1223a78a5d66043a7f9863e14507dc80720a5602b2a894923e5b5147d5a9c325",
            16,
        )
        .unwrap();

        assert_eq!(
            identity_secret_hash,
            expected_identity_secret_hash_seed_phrase
        );
        assert_eq!(id_commitment, expected_id_commitment_seed_phrase);

        // Generate identity pair using an byte array
        let seed_bytes: &[u8] = &[0, 1, 2, 3, 4, 5, 6, 7, 8, 9];
        let (identity_secret_hash, id_commitment) = seeded_keygen(seed_bytes);

        // We check against expected values
        let expected_identity_secret_hash_seed_bytes = str_to_fr(
            "0x766ce6c7e7a01bdf5b3f257616f603918c30946fa23480f2859c597817e6716",
            16,
        )
        .unwrap();
        let expected_id_commitment_seed_bytes = str_to_fr(
            "0xbf16d2b5c0d6f9d9d561e05bfca16a81b4b873bb063508fae360d8c74cef51f",
            16,
        )
        .unwrap();

        assert_eq!(
            identity_secret_hash,
            expected_identity_secret_hash_seed_bytes
        );
        assert_eq!(id_commitment, expected_id_commitment_seed_bytes);

        // We check again if the identity pair generated with the same seed phrase corresponds to the previously generated one
        let (identity_secret_hash, id_commitment) = seeded_keygen(seed_phrase.as_bytes());

        assert_eq!(
            identity_secret_hash,
            expected_identity_secret_hash_seed_phrase
        );
        assert_eq!(id_commitment, expected_id_commitment_seed_phrase);
    }
}<|MERGE_RESOLUTION|>--- conflicted
+++ resolved
@@ -8,15 +8,9 @@
     use rln::hashers::{hash_to_field_le, poseidon_hash};
     use rln::poseidon_tree::PoseidonTree;
     use rln::protocol::{
-<<<<<<< HEAD
         bytes_le_to_rln_proof_values, bytes_le_to_rln_witness, generate_proof, keygen,
         proof_values_from_witness, rln_proof_values_to_bytes_le, rln_witness_to_bytes_le,
         seeded_keygen, verify_proof, RLNWitnessInput,
-=======
-        deserialize_proof_values, deserialize_witness, generate_proof, keygen,
-        proof_values_from_witness, rln_witness_from_json, rln_witness_to_json, seeded_keygen,
-        serialize_proof_values, serialize_witness, verify_proof, RLNWitnessInput,
->>>>>>> 5c73af11
     };
     use rln::utils::str_to_fr;
     use utils::{ZerokitMerkleProof, ZerokitMerkleTree};
@@ -140,38 +134,11 @@
 
     #[test]
     // We test a RLN proof generation and verification
-<<<<<<< HEAD
-=======
-    fn test_witness_from_json() {
+    fn test_end_to_end() {
+        let witness = get_test_witness();
+
         // We generate all relevant keys
         let proving_key = zkey_from_folder();
-        let verifying_key = &proving_key.0.vk;
-        let graph_data = graph_from_folder();
-        // We compute witness from the json input
-        let rln_witness = get_test_witness();
-        let rln_witness_json = rln_witness_to_json(&rln_witness).unwrap();
-        let rln_witness_deser = rln_witness_from_json(rln_witness_json).unwrap();
-        assert_eq!(rln_witness_deser, rln_witness);
-
-        // Let's generate a zkSNARK proof
-        let proof = generate_proof(proving_key, &rln_witness_deser, graph_data).unwrap();
-        let proof_values = proof_values_from_witness(&rln_witness_deser).unwrap();
-
-        // Let's verify the proof
-        let verified = verify_proof(verifying_key, &proof, &proof_values);
-
-        assert!(verified.unwrap());
-    }
-
-    #[test]
-    // We test a RLN proof generation and verification
->>>>>>> 5c73af11
-    fn test_end_to_end() {
-        let witness = get_test_witness();
-
-        // We generate all relevant keys
-        let proving_key = zkey_from_folder();
-        let verifying_key = &proving_key.0.vk;
         let graph_data = graph_from_folder();
 
         // Let's generate a zkSNARK proof
@@ -180,7 +147,7 @@
         let proof_values = proof_values_from_witness(&witness).unwrap();
 
         // Let's verify the proof
-        let success = verify_proof(verifying_key, &proof, &proof_values).unwrap();
+        let success = verify_proof(&proving_key.0.vk, &proof, &proof_values).unwrap();
 
         assert!(success);
     }
