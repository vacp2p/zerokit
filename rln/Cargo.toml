[package]
name = "rln"
<<<<<<< HEAD
version = "0.4.0"
=======
version = "0.3.4"
>>>>>>> b903d8d7
edition = "2021"
license = "MIT OR Apache-2.0"
description = "APIs to manage, compute and verify zkSNARK proofs and RLN primitives"
documentation = "https://github.com/vacp2p/zerokit"
homepage = "https://vac.dev"
repository = "https://github.com/vacp2p/zerokit"

[lib]
crate-type = ["rlib", "staticlib"]
bench = false

# This flag disable cargo doctests, i.e. testing example code-snippets in documentation
doctest = false


[dependencies]
# ZKP Generation
ark-ec = { version = "=0.4.1", default-features = false }
ark-ff = { version = "=0.4.1", default-features = false, features = [ "asm"] }
ark-std = { version = "=0.4.0", default-features = false }
ark-bn254 = { version = "=0.4.0" }
ark-groth16 = { version = "=0.4.0", features = ["parallel"], default-features = false }
ark-relations = { version = "=0.4.0", default-features = false, features = [ "std" ] }
ark-serialize = { version = "=0.4.1", default-features = false }
ark-circom = { version = "=0.1.0", default-features = false, features = ["circom-2"] }

# WASM
wasmer = { version = "=2.3.0", default-features = false }

# error handling
color-eyre = "=0.6.2"
thiserror = "=1.0.39"

# utilities
cfg-if = "=1.0"
num-bigint = { version = "=0.4.3", default-features = false, features = ["rand"] }
num-traits = "=0.2.15"
once_cell = "=1.17.1"
rand = "=0.8.5"
rand_chacha = "=0.3.1"
tiny-keccak = { version = "=2.0.2", features = ["keccak"] }
<<<<<<< HEAD
utils = { package = "zerokit_utils", version = "=0.4.0", path = "../utils/", default-features = false }
=======
utils = { package = "zerokit_utils", version = "=0.3.2", path = "../utils/", default-features = false }
>>>>>>> b903d8d7

# serialization
serde_json = "=1.0.96"
serde = { version = "=1.0.163", features = ["derive"] }

include_dir = "=0.7.3"

[dev-dependencies]
sled = "=0.34.7"
criterion = { version = "=0.4.0", features = ["html_reports"] }

[features]
default = ["parallel", "wasmer/sys-default", "pmtree-ft"]
parallel = ["ark-ec/parallel", "ark-ff/parallel", "ark-std/parallel", "ark-groth16/parallel", "utils/parallel"]
wasm = ["wasmer/js", "wasmer/std"]
fullmerkletree = ["default"]

# Note: pmtree feature is still experimental
pmtree-ft = ["utils/pmtree-ft"]

[[bench]]
name = "pmtree_benchmark"
harness = false<|MERGE_RESOLUTION|>--- conflicted
+++ resolved
@@ -1,10 +1,6 @@
 [package]
 name = "rln"
-<<<<<<< HEAD
 version = "0.4.0"
-=======
-version = "0.3.4"
->>>>>>> b903d8d7
 edition = "2021"
 license = "MIT OR Apache-2.0"
 description = "APIs to manage, compute and verify zkSNARK proofs and RLN primitives"
@@ -46,11 +42,8 @@
 rand = "=0.8.5"
 rand_chacha = "=0.3.1"
 tiny-keccak = { version = "=2.0.2", features = ["keccak"] }
-<<<<<<< HEAD
 utils = { package = "zerokit_utils", version = "=0.4.0", path = "../utils/", default-features = false }
-=======
-utils = { package = "zerokit_utils", version = "=0.3.2", path = "../utils/", default-features = false }
->>>>>>> b903d8d7
+
 
 # serialization
 serde_json = "=1.0.96"
