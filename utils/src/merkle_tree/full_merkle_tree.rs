use crate::merkle_tree::{FrOf, Hasher, ZerokitMerkleProof, ZerokitMerkleTree};
use color_eyre::{Report, Result};
use std::{
    cmp::max,
    fmt::Debug,
    iter::{once, repeat, successors},
    str::FromStr,
};

////////////////////////////////////////////////////////////
/// Full Merkle Tree Implementation
////////////////////////////////////////////////////////////

/// Merkle tree with all leaf and intermediate hashes stored
#[derive(Clone, PartialEq, Eq, Debug)]
pub struct FullMerkleTree<H: Hasher> {
    /// The depth of the tree, i.e. the number of levels from leaf to root
    depth: usize,

    /// The nodes cached from the empty part of the tree (where leaves are set to default).
    /// Since the rightmost part of the tree is usually changed much later than its creation,
    /// we can prove accumulation of elements in the leftmost part, with no need to initialize the full tree
    /// and by caching few intermediate nodes to the root computed from default leaves
    cached_nodes: Vec<H::Fr>,

    /// The tree nodes
    nodes: Vec<H::Fr>,

    /// The indices of leaves which are set into zero upto next_index.
    /// Set to 0 if the leaf is empty and set to 1 in otherwise.
    cached_leaves_indices: Vec<u8>,

    // The next available (i.e., never used) tree index. Equivalently, the number of leaves added to the tree
    // (deletions leave next_index unchanged)
    next_index: usize,

    // metadata that an application may use to store additional information
    metadata: Vec<u8>,
}

/// Element of a Merkle proof
#[derive(Clone, Copy, PartialEq, Eq)]
pub enum FullMerkleBranch<H: Hasher> {
    /// Left branch taken, value is the right sibling hash.
    Left(H::Fr),

    /// Right branch taken, value is the left sibling hash.
    Right(H::Fr),
}

/// Merkle proof path, bottom to top.
#[derive(Clone, PartialEq, Eq)]
pub struct FullMerkleProof<H: Hasher>(pub Vec<FullMerkleBranch<H>>);

#[derive(Default)]
pub struct FullMerkleConfig(());

impl FromStr for FullMerkleConfig {
    type Err = Report;

    fn from_str(_s: &str) -> Result<Self> {
        Ok(FullMerkleConfig::default())
    }
}

/// Implementations
impl<H: Hasher> ZerokitMerkleTree for FullMerkleTree<H>
where
    H: Hasher,
{
    type Proof = FullMerkleProof<H>;
    type Hasher = H;
    type Config = FullMerkleConfig;

    fn default(depth: usize) -> Result<Self> {
        FullMerkleTree::<H>::new(depth, Self::Hasher::default_leaf(), Self::Config::default())
    }

    /// Creates a new `MerkleTree`
    /// depth - the height of the tree made only of hash nodes. 2^depth is the maximum number of leaves hash nodes
    fn new(depth: usize, initial_leaf: FrOf<Self::Hasher>, _config: Self::Config) -> Result<Self> {
        // Compute cache node values, leaf to root
        let cached_nodes = successors(Some(initial_leaf), |prev| Some(H::hash(&[*prev, *prev])))
            .take(depth + 1)
            .collect::<Vec<_>>();

        // Compute node values
        let nodes = cached_nodes
            .iter()
            .rev()
            .enumerate()
            .flat_map(|(levels, hash)| repeat(hash).take(1 << levels))
            .cloned()
            .collect::<Vec<_>>();
        debug_assert!(nodes.len() == (1 << (depth + 1)) - 1);

        let next_index = 0;

        Ok(Self {
            depth,
            cached_nodes,
            nodes,
            cached_leaves_indices: vec![0; 1 << depth],
            next_index,
            metadata: Vec::new(),
        })
    }

    fn close_db_connection(&mut self) -> Result<()> {
        Ok(())
    }

    // Returns the depth of the tree
    fn depth(&self) -> usize {
        self.depth
    }

    // Returns the capacity of the tree, i.e. the maximum number of accumulatable leaves
    fn capacity(&self) -> usize {
        1 << self.depth
    }

    // Returns the total number of leaves set
    fn leaves_set(&self) -> usize {
        self.next_index
    }

    #[must_use]
    // Returns the root of the tree
    fn root(&self) -> FrOf<Self::Hasher> {
        self.nodes[0]
    }

    // Sets a leaf at the specified tree index
    fn set(&mut self, leaf: usize, hash: FrOf<Self::Hasher>) -> Result<()> {
        self.set_range(leaf, once(hash))?;
        self.next_index = max(self.next_index, leaf + 1);
        Ok(())
    }

    // Get a leaf from the specified tree index
    fn get(&self, leaf: usize) -> Result<FrOf<Self::Hasher>> {
        if leaf >= self.capacity() {
            return Err(Report::msg("leaf index out of bounds"));
        }
        Ok(self.nodes[self.capacity() + leaf - 1])
    }

    fn get_subtree_root(&self, n: usize, index: usize) -> Result<H::Fr> {
        if n > self.depth() {
            return Err(Report::msg("level exceeds depth size"));
        }
        if index >= self.capacity() {
            return Err(Report::msg("index exceeds set size"));
        }
        if n == 0 {
            Ok(self.root())
        } else if n == self.depth {
            self.get(index)
        } else {
            let mut idx = self.capacity() + index - 1;
            let mut nd = self.depth;
            loop {
                let parent = self.parent(idx).unwrap();
                nd -= 1;
                if nd == n {
                    return Ok(self.nodes[parent]);
                } else {
                    idx = parent;
                    continue;
                }
            }
        }
    }
    fn get_empty_leaves_indices(&self) -> Vec<usize> {
        self.cached_leaves_indices
            .iter()
            .take(self.next_index)
            .enumerate()
            .filter(|&(_, &v)| v == 0u8)
            .map(|(idx, _)| idx)
            .collect()
    }

    // Sets tree nodes, starting from start index
    // Function proper of FullMerkleTree implementation
    fn set_range<I: IntoIterator<Item = FrOf<Self::Hasher>>>(
        &mut self,
        start: usize,
        hashes: I,
    ) -> Result<()> {
        let index = self.capacity() + start - 1;
        let mut count = 0;
        // first count number of hashes, and check that they fit in the tree
        // then insert into the tree
        let hashes = hashes.into_iter().collect::<Vec<_>>();
        if hashes.len() + start > self.capacity() {
            return Err(Report::msg("provided hashes do not fit in the tree"));
        }
        hashes.into_iter().for_each(|hash| {
            self.nodes[index + count] = hash;
            self.cached_leaves_indices[start + count] = 1;
            count += 1;
        });
        if count != 0 {
            self.update_nodes(index, index + (count - 1))?;
            self.next_index = max(self.next_index, start + count);
        }
        Ok(())
    }

    fn override_range<I, J>(&mut self, start: usize, leaves: I, indices: J) -> Result<()>
    where
        I: IntoIterator<Item = FrOf<Self::Hasher>>,
        J: IntoIterator<Item = usize>,
    {
        let indices = indices.into_iter().collect::<Vec<_>>();
        let min_index = *indices.first().unwrap();
        let leaves_vec = leaves.into_iter().collect::<Vec<_>>();

        let max_index = start + leaves_vec.len();

<<<<<<< HEAD
        let mut set_values = vec![Self::Hasher::default_leaf(); max_index - min_index];

        for i in min_index..start {
            if !indices.contains(&i) {
                let value = self.get(i)?;
                set_values[i - min_index] = value;
            }
=======
        // insert new leaves
        for hash in leaves {
            self.nodes[index + count] = hash;
            self.cached_leaves_indices[start + count] = 1;
            count += 1;
>>>>>>> 84b24d0a
        }

        for i in 0..leaves_vec.len() {
            set_values[start - min_index + i] = leaves_vec[i];
        }

        self.set_range(start, set_values)
            .map_err(|e| Report::msg(e.to_string()))
    }

    // Sets a leaf at the next available index
    fn update_next(&mut self, leaf: FrOf<Self::Hasher>) -> Result<()> {
        self.set(self.next_index, leaf)?;
        Ok(())
    }

    // Deletes a leaf at a certain index by setting it to its default value (next_index is not updated)
    fn delete(&mut self, index: usize) -> Result<()> {
        // We reset the leaf only if we previously set a leaf at that index
        if index < self.next_index {
            self.set(index, H::default_leaf())?;
            self.cached_leaves_indices[index] = 0;
        }
        Ok(())
    }

    // Computes a merkle proof the the leaf at the specified index
    fn proof(&self, leaf: usize) -> Result<FullMerkleProof<H>> {
        if leaf >= self.capacity() {
            return Err(Report::msg("index exceeds set size"));
        }
        let mut index = self.capacity() + leaf - 1;
        let mut path = Vec::with_capacity(self.depth + 1);
        while let Some(parent) = self.parent(index) {
            // Add proof for node at index to parent
            path.push(match index & 1 {
                1 => FullMerkleBranch::Left(self.nodes[index + 1]),
                0 => FullMerkleBranch::Right(self.nodes[index - 1]),
                _ => unreachable!(),
            });
            index = parent;
        }
        Ok(FullMerkleProof(path))
    }

    // Verifies a Merkle proof with respect to the input leaf and the tree root
    fn verify(&self, hash: &FrOf<Self::Hasher>, proof: &FullMerkleProof<H>) -> Result<bool> {
        Ok(proof.compute_root_from(hash) == self.root())
    }

    fn compute_root(&mut self) -> Result<FrOf<Self::Hasher>> {
        Ok(self.root())
    }

    fn set_metadata(&mut self, metadata: &[u8]) -> Result<()> {
        self.metadata = metadata.to_vec();
        Ok(())
    }

    fn metadata(&self) -> Result<Vec<u8>> {
        Ok(self.metadata.to_vec())
    }
}

impl<H: Hasher> FullMerkleTree<H>
where
    H: Hasher,
{
    // Utilities for updating the tree nodes

    /// For a given node index, return the parent node index
    /// Returns None if there is no parent (root node)
    fn parent(&self, index: usize) -> Option<usize> {
        if index == 0 {
            None
        } else {
            Some(((index + 1) >> 1) - 1)
        }
    }

    /// For a given node index, return index of the first (left) child.
    fn first_child(&self, index: usize) -> usize {
        (index << 1) + 1
    }

    fn levels(&self, index: usize) -> usize {
        // `n.next_power_of_two()` will return `n` iff `n` is a power of two.
        // The extra offset corrects this.
        (index + 2).next_power_of_two().trailing_zeros() as usize - 1
    }

    fn update_nodes(&mut self, start: usize, end: usize) -> Result<()> {
        if self.levels(start) != self.levels(end) {
            return Err(Report::msg("self.levels(start) != self.levels(end)"));
        }
        if let (Some(start), Some(end)) = (self.parent(start), self.parent(end)) {
            for parent in start..=end {
                let child = self.first_child(parent);
                self.nodes[parent] = H::hash(&[self.nodes[child], self.nodes[child + 1]]);
            }
            self.update_nodes(start, end)?;
        }
        Ok(())
    }
}

impl<H: Hasher> ZerokitMerkleProof for FullMerkleProof<H> {
    type Index = u8;
    type Hasher = H;

    #[must_use]
    // Returns the length of a Merkle proof
    fn length(&self) -> usize {
        self.0.len()
    }

    /// Computes the leaf index corresponding to a Merkle proof
    #[must_use]
    fn leaf_index(&self) -> usize {
        self.0.iter().rev().fold(0, |index, branch| match branch {
            FullMerkleBranch::Left(_) => index << 1,
            FullMerkleBranch::Right(_) => (index << 1) + 1,
        })
    }

    #[must_use]
    /// Returns the path elements forming a Merkle proof
    fn get_path_elements(&self) -> Vec<FrOf<Self::Hasher>> {
        self.0
            .iter()
            .map(|x| match x {
                FullMerkleBranch::Left(value) | FullMerkleBranch::Right(value) => *value,
            })
            .collect()
    }

    /// Returns the path indexes forming a Merkle proof
    #[must_use]
    fn get_path_index(&self) -> Vec<Self::Index> {
        self.0
            .iter()
            .map(|branch| match branch {
                FullMerkleBranch::Left(_) => 0,
                FullMerkleBranch::Right(_) => 1,
            })
            .collect()
    }

    /// Computes the Merkle root corresponding by iteratively hashing a Merkle proof with a given input leaf
    #[must_use]
    fn compute_root_from(&self, hash: &FrOf<Self::Hasher>) -> FrOf<Self::Hasher> {
        self.0.iter().fold(*hash, |hash, branch| match branch {
            FullMerkleBranch::Left(sibling) => H::hash(&[hash, *sibling]),
            FullMerkleBranch::Right(sibling) => H::hash(&[*sibling, hash]),
        })
    }
}

// Debug formatting for printing a (Full) Merkle Proof Branch
impl<H> Debug for FullMerkleBranch<H>
where
    H: Hasher,
    H::Fr: Debug,
{
    fn fmt(&self, f: &mut std::fmt::Formatter<'_>) -> std::fmt::Result {
        match self {
            Self::Left(arg0) => f.debug_tuple("Left").field(arg0).finish(),
            Self::Right(arg0) => f.debug_tuple("Right").field(arg0).finish(),
        }
    }
}

// Debug formatting for printing a (Full) Merkle Proof
impl<H> Debug for FullMerkleProof<H>
where
    H: Hasher,
    H::Fr: Debug,
{
    fn fmt(&self, f: &mut std::fmt::Formatter<'_>) -> std::fmt::Result {
        f.debug_tuple("Proof").field(&self.0).finish()
    }
}<|MERGE_RESOLUTION|>--- conflicted
+++ resolved
@@ -220,21 +220,14 @@
 
         let max_index = start + leaves_vec.len();
 
-<<<<<<< HEAD
         let mut set_values = vec![Self::Hasher::default_leaf(); max_index - min_index];
 
         for i in min_index..start {
             if !indices.contains(&i) {
                 let value = self.get(i)?;
                 set_values[i - min_index] = value;
+                self.cached_leaves_indices[start + count] = 1;
             }
-=======
-        // insert new leaves
-        for hash in leaves {
-            self.nodes[index + count] = hash;
-            self.cached_leaves_indices[start + count] = 1;
-            count += 1;
->>>>>>> 84b24d0a
         }
 
         for i in 0..leaves_vec.len() {
