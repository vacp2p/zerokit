use std::path::PathBuf;

use clap::Subcommand;

#[derive(Subcommand)]
pub(crate) enum Commands {
    New {
        tree_height: usize,
        /// Sets a custom config file
        #[arg(short, long)]
        config: PathBuf,
    },
    NewWithParams {
        tree_height: usize,
        /// Sets a custom config file
        #[arg(short, long)]
        config: PathBuf,
    },
    SetTree {
        tree_height: usize,
    },
    SetLeaf {
        index: usize,
        #[arg(short, long)]
        file: PathBuf,
    },
    SetMultipleLeaves {
        index: usize,
        #[arg(short, long)]
        file: PathBuf,
    },
    ResetMultipleLeaves {
        #[arg(short, long)]
        file: PathBuf,
    },
    SetNextLeaf {
        #[arg(short, long)]
        file: PathBuf,
    },
    DeleteLeaf {
        index: usize,
    },
<<<<<<< HEAD
    GetRoot {
        #[arg(short, long)]
        file: PathBuf,
    },
    GetProof {
        index: usize,
        #[arg(short, long)]
        file: PathBuf,
    },
    Prove {
        #[arg(short, long)]
        input: PathBuf,
        #[arg(short, long)]
        output: PathBuf,
    },
    Verify {
        #[arg(short, long)]
        file: PathBuf,
    },
    GenerateProof {
        #[arg(short, long)]
        input: PathBuf,
        #[arg(short, long)]
        output: PathBuf,
    },
    VerifyWithRoots {
        #[arg(short, long)]
        input: PathBuf,
        #[arg(short, long)]
        roots: PathBuf,
    },
=======
    GetRoot,
>>>>>>> 9dc92ec1
}<|MERGE_RESOLUTION|>--- conflicted
+++ resolved
@@ -40,11 +40,7 @@
     DeleteLeaf {
         index: usize,
     },
-<<<<<<< HEAD
-    GetRoot {
-        #[arg(short, long)]
-        file: PathBuf,
-    },
+    GetRoot,
     GetProof {
         index: usize,
         #[arg(short, long)]
@@ -72,7 +68,4 @@
         #[arg(short, long)]
         roots: PathBuf,
     },
-=======
-    GetRoot,
->>>>>>> 9dc92ec1
 }