--- conflicted
+++ resolved
@@ -12,12 +12,7 @@
 
 [dependencies]
 ark-bn254 = { version = "0.3.0" }
-<<<<<<< HEAD
 ark-circom = { git = "https://github.com/gakonst/ark-circom", default-features = false, features=["circom-2"] }
-=======
-# TODO: use latest head after feature flag is appropriately used in ark-circom
-ark-circom = { git = "https://github.com/gakonst/ark-circom", rev="e226f90", features=["circom-2"] }
->>>>>>> 062055dc
 ark-ec = { version = "0.3.0", default-features = false, features = ["parallel"] }
 ark-groth16 = { git = "https://github.com/arkworks-rs/groth16", rev = "765817f", features = ["parallel"] }
 ark-relations = { version = "0.3.0", default-features = false }
