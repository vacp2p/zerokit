[package]
name = "semaphore-wrapper"
version = "0.1.0"
edition = "2021"

# See more keys and their definitions at https://doc.rust-lang.org/cargo/reference/manifest.html

[features]
default = []
dylib = [ "wasmer/dylib", "wasmer-engine-dylib", "wasmer-compiler-cranelift" ]

[dependencies]
ark-bn254 = { version = "0.3.0" }
ark-circom = { git = "https://github.com/gakonst/ark-circom", features=["circom-2"] }
ark-ec = { version = "0.3.0", default-features = false, features = ["parallel"] }
ark-groth16 = { git = "https://github.com/arkworks-rs/groth16", rev = "765817f", features = ["parallel"] }
ark-relations = { version = "0.3.0", default-features = false }
ark-std = { version = "0.3.0", default-features = false, features = ["parallel"] }
color-eyre = "0.6.1"
num-bigint = { version = "0.4", default-features = false, features = ["rand"] }
once_cell = "1.8"
rand = "0.8.4"
semaphore = { git = "https://github.com/worldcoin/semaphore-rs", rev = "ee658c2"}
ethers-core = { git = "https://github.com/gakonst/ethers-rs", default-features = false }
ruint = { version = "1.2.0", features = [ "serde", "num-bigint", "ark-ff" ] }
serde = "1.0"
thiserror = "1.0.0"
wasmer = { version = "2.0" }

[dev-dependencies]
rand_chacha = "0.3.1"
serde_json = "1.0.79"

[build-dependencies]
color-eyre = "0.6.1"
wasmer = { version = "2.0" }
wasmer-engine-dylib = { version = "2.2.1", optional = true }
<<<<<<< HEAD
wasmer-compiler-cranelift = { version = "2.2.1", optional = true }
=======
wasmer-compiler-cranelift = { version = "3.1.1", optional = true }

[profile.release]
codegen-units = 1
lto = true
panic = "abort"
opt-level = 3

# Compilation profile for any non-workspace member.
# Dependencies are optimized, even in a dev build. This improves dev performance
# while having neglible impact on incremental build times.
[profile.dev.package."*"]
opt-level = 3
>>>>>>> 7aba62ff
<|MERGE_RESOLUTION|>--- conflicted
+++ resolved
@@ -35,9 +35,6 @@
 color-eyre = "0.6.1"
 wasmer = { version = "2.0" }
 wasmer-engine-dylib = { version = "2.2.1", optional = true }
-<<<<<<< HEAD
-wasmer-compiler-cranelift = { version = "2.2.1", optional = true }
-=======
 wasmer-compiler-cranelift = { version = "3.1.1", optional = true }
 
 [profile.release]
@@ -50,5 +47,4 @@
 # Dependencies are optimized, even in a dev build. This improves dev performance
 # while having neglible impact on incremental build times.
 [profile.dev.package."*"]
-opt-level = 3
->>>>>>> 7aba62ff
+opt-level = 3