--- conflicted
+++ resolved
@@ -11,12 +11,8 @@
 
 [dependencies]
 ark-bn254 = { version = "0.3.0" }
-<<<<<<< HEAD
-ark-circom = { git = "https://github.com/gakonst/ark-circom", rev = "746d2329e94e493560a53c41938c329d735d54ed", features=["circom-2", "ethereum"] }
-=======
 # TODO: use latest head after feature flag is appropriately used in ark-circom
 ark-circom = { git = "https://github.com/gakonst/ark-circom", rev="e226f90", features=["circom-2"] }
->>>>>>> a6145ab2
 ark-ec = { version = "0.3.0", default-features = false, features = ["parallel"] }
 ark-groth16 = { git = "https://github.com/arkworks-rs/groth16", rev = "765817f", features = ["parallel"] }
 ark-relations = { version = "0.3.0", default-features = false }
